from __future__ import annotations

import inspect
from functools import partial, wraps
from typing import Any, Callable, TypeGuard, cast, overload

import vapoursynth as vs

from ..exceptions import (
    CustomError, FormatsRefClipMismatchError, ResolutionsRefClipMismatchError, VariableFormatError,
    VariableResolutionError
)
from ..types import ConstantFormatVideoNode, F, FuncExceptT

__all__ = [
    'disallow_variable_format',
    'disallow_variable_resolution',
    'check_ref_clip',
    'check_variable_format',
    'check_variable_resolution',
    'check_variable'
]


def _check_variable(
    function: F, vname: str, error: type[CustomError],
    only_first: bool, check_func: Callable[[vs.VideoNode], bool]
) -> F:
    def _check(x: Any) -> bool:
        return isinstance(x, vs.VideoNode) and check_func(x)

    @wraps(function)
    def _wrapper(*args: Any, **kwargs: Any) -> Any:
        for obj in args[:1] if only_first else [*args, *kwargs.values()]:
            if _check(obj):
                raise error(func=function)

        if not only_first:
            for name, param in inspect.signature(function).parameters.items():
                if param.default is not inspect.Parameter.empty and _check(param.default):
                    raise error(
                        message=f'Variable-{vname} clip not allowed in default argument `{name}`.', func=function
                    )

        return function(*args, **kwargs)

    return cast(F, _wrapper)


@overload
def disallow_variable_format(*, only_first: bool = False) -> Callable[[F], F]:
    ...


@overload
def disallow_variable_format(function: F | None = None, /) -> F:
    ...


def disallow_variable_format(function: F | None = None, /, *, only_first: bool = False) -> Callable[[F], F] | F:
    """
    Decorator for disallowing clips with variable formats.

    :param only_first:              Only verify the format of the first argument.
                                    Default: False.

    :raises VariableFormatError:    A clip with a variable format is found.
    """

    if function is None:
        return cast(Callable[[F], F], partial(disallow_variable_format, only_first=only_first))

    return _check_variable(
        function, 'format', VariableFormatError, only_first, lambda x: x.format is None
    )


@overload
def disallow_variable_resolution(*, only_first: bool = False) -> Callable[[F], F]:
    ...


@overload
def disallow_variable_resolution(func: F | None = None, /) -> F:
    ...


def disallow_variable_resolution(function: F | None = None, /, *, only_first: bool = False) -> Callable[[F], F] | F:
    """
    Decorator for disallowing clips with variable resolutions.

    :param only_first:                  Only verify the resolution of the first argument.
                                        Default: False.

    :raises VariableResolutionError:    A clip with a variable resolution is found.
    """

    if function is None:
        return cast(Callable[[F], F], partial(disallow_variable_resolution, only_first=only_first))

    return _check_variable(
        function, 'resolution', VariableResolutionError, only_first, lambda x: not all({x.width, x.height})
    )


@disallow_variable_format
@disallow_variable_resolution
def check_ref_clip(src: vs.VideoNode, ref: vs.VideoNode | None) -> None:
    """
    Decorator for ensuring the ref clip's format matches that of the input clip.

    If no ref clip can be found, this decorator will simply do nothing.

    :param src:     Input clip.
    :param ref:     Reference clip.
                    Default: None.

    :raises AssertionError:                     The format of either clip is None.
    :raises FormatsRefClipMismatchError:        The formats of the two clips do not match.
    :raises ResolutionsRefClipMismatchError:    The resolutions of the two clips do not match.
    """

    if ref is None:
        return

    assert src.format and ref.format

    if ref.format.id != src.format.id:
        raise FormatsRefClipMismatchError(check_ref_clip)

    if ref.width != src.width or ref.height != src.height:
        raise ResolutionsRefClipMismatchError(check_ref_clip)


def check_variable_format(clip: vs.VideoNode, func: FuncExceptT) -> TypeGuard[ConstantFormatVideoNode]:
    """
    Check for variable format and return an error if found.

    :raises VariableFormatError:    The clip is of a variable format.
    """

    if clip.format is None:
        raise VariableFormatError(func)

    return True


def check_variable_resolution(clip: vs.VideoNode, func: FuncExceptT) -> None:
    """
    Check for variable width or height and return an error if found.

    :raises VariableResolutionError:    The clip has a variable resolution.
    """

    if 0 in (clip.width, clip.height):
        raise VariableResolutionError(func)


def check_variable(clip: vs.VideoNode, func: FuncExceptT) -> TypeGuard[ConstantFormatVideoNode]:
    """
    Check for variable format and a variable resolution and return an error if found.

    :raises VariableFormatError:        The clip is of a variable format.
    :raises VariableResolutionError:    The clip has a variable resolution.
    """
<<<<<<< HEAD

    check_variable_format(clip, function)
    check_variable_resolution(clip, function)
=======
    check_variable_format(clip, func)
    check_variable_resolution(clip, func)
>>>>>>> eb40a596

    return True<|MERGE_RESOLUTION|>--- conflicted
+++ resolved
@@ -163,13 +163,8 @@
     :raises VariableFormatError:        The clip is of a variable format.
     :raises VariableResolutionError:    The clip has a variable resolution.
     """
-<<<<<<< HEAD
 
-    check_variable_format(clip, function)
-    check_variable_resolution(clip, function)
-=======
     check_variable_format(clip, func)
     check_variable_resolution(clip, func)
->>>>>>> eb40a596
 
     return True