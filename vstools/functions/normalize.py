from __future__ import annotations

from typing import Any, Iterable, Sequence, overload

import vapoursynth as vs

from ..types import F, FrameRange, FrameRangeN, FrameRangesN, PlanesT, SupportsString, T

__all__ = [
    'normalize_seq',
    'normalize_planes',
    'to_arr',
    'flatten',
    'arr_to_len',
    'normalize_franges',
    'normalize_ranges',
    'norm_func_name'
]


def normalize_seq(val: T | Sequence[T], length: int = 3) -> list[T]:
    """
    Normalize a sequence of values.
    :param val:         Input value.
    :param length:      Amount of items in the output. Default: 3.
                        If original sequence length is less that this,
                        the last item will be repeated.
    :return:            List of normalized values with a set amount of items.
    """
    if not isinstance(val, Sequence):
        return [val] * length

    val = list(val) + [val[-1]] * (length - len(val))

    return val[:length]


def normalize_planes(clip: vs.VideoNode, planes: PlanesT = None, pad: bool = False) -> list[int]:
    """
    Normalize a sequence of planes.

    :param clip:        Input clip.
    :param planes:      Array of planes. If None, returns all planes of the input clip's format.
                        Default: None.
    :param pad:         Whether to pad the output list.
                        Default: False.

    :return:            Sorted list of planes.
    """
    assert clip.format

    if planes is None:
        planes = list(range(clip.format.num_planes))
    else:
        planes = to_arr(planes)

    if pad:
        return normalize_seq(planes, clip.format.num_planes)

    return list(set(sorted(planes)))


def to_arr(val: T | Sequence[T]) -> list[T]:
    """Normalize any value into an iterable."""
    return val if type(val) in {list, tuple, range, zip, set, map, enumerate} else [val]  # type: ignore


@overload
def flatten(items: T | Iterable[T | Iterable[T | Iterable[T]]]) -> Iterable[T]:
    ...


@overload
def flatten(items: T | Iterable[T | Iterable[T]]) -> Iterable[T]:  # type: ignore
    ...


@overload
def flatten(items: T | Iterable[T]) -> Iterable[T]:  # type: ignore
    ...


def flatten(items: Any) -> Any:
    """Flatten an array of values."""
    for val in items:
        if isinstance(val, Iterable) and not isinstance(val, (str, bytes)):
            for sub_x in flatten(val):
                yield sub_x
        else:
            yield val


<<<<<<< HEAD
def arr_to_len(array: Sequence[T], length: int = 3) -> list[T]:
    """
    Normalize the length of an iterable.

    This will either pad it out to match the given length, or limit the amount of items to length.
    """
    return (list(array) + [array[-1]] * length)[:length]


=======
>>>>>>> 6291aedd
def normalize_franges(franges: FrameRange, /) -> Iterable[int]:
    """
    Normalize frame ranges to an iterable of frame numbers.

    :param franges:     Frame range or list of frame ranges.

    :return:            List of positive frame ranges.
    """
    if isinstance(franges, int):
        return [franges]

    if isinstance(franges, tuple):
        start, stop = franges
        step = -1 if stop < start else 1

        return range(start, stop + step, step)

    return franges


def normalize_ranges(clip: vs.VideoNode, ranges: FrameRangeN | FrameRangesN) -> list[tuple[int, int]]:
    """
    Normalize ranges to a list of positive ranges.

    Frame ranges can include None and negative values.
    None will be converted to either 0 if it's the first value in a FrameRange,
    or the clip's length if it's the second item.
    Negative values will be subtracted from the clip's length.

    Examples:

    .. code-block:: python

        >>> clip.num_frames
        1000
        >>> normalize_ranges(clip, (None, None))
        [(0, 1000)]
        >>> normalize_ranges(clip, (24, -24))
        [(24, 976)]


    :param clip:        Input clip.
    :param franges:     Frame range or list of frame ranges.

    :return:            List of positive frame ranges.
    """
    ranges = ranges if isinstance(ranges, list) else [ranges]

    out = []

    for r in ranges:
        if isinstance(r, tuple):
            start, end = r
            if start is None:
                start = 0
            if end is None:
                end = clip.num_frames - 1
        elif r is None:
            start = clip.num_frames - 1
            end = clip.num_frames - 1
        else:
            start = r
            end = r

        if start < 0:
            start = clip.num_frames - 1 + start

        if end < 0:
            end = clip.num_frames - 1 + end

        out.append((start, end))

    return out


def norm_func_name(func_name: SupportsString | F) -> str:
    """Normalize a class, function or other object to obtain its name"""

    if isinstance(func_name, str):
        return func_name

    if not isinstance(func_name, type) and not callable(func_name):
        return str(func_name)

    func = func_name

    if hasattr(func_name, '__name__'):
        func_name = func.__name__
    elif hasattr(func_name, '__qualname__'):
        func_name = func.__qualname__

    if callable(func):
        if hasattr(func, '__self__'):
            func_name = f'{func.__self__.__name__}.{func_name}'  # type: ignore

    return str(func_name)<|MERGE_RESOLUTION|>--- conflicted
+++ resolved
@@ -11,7 +11,6 @@
     'normalize_planes',
     'to_arr',
     'flatten',
-    'arr_to_len',
     'normalize_franges',
     'normalize_ranges',
     'norm_func_name'
@@ -90,18 +89,6 @@
             yield val
 
 
-<<<<<<< HEAD
-def arr_to_len(array: Sequence[T], length: int = 3) -> list[T]:
-    """
-    Normalize the length of an iterable.
-
-    This will either pad it out to match the given length, or limit the amount of items to length.
-    """
-    return (list(array) + [array[-1]] * length)[:length]
-
-
-=======
->>>>>>> 6291aedd
 def normalize_franges(franges: FrameRange, /) -> Iterable[int]:
     """
     Normalize frame ranges to an iterable of frame numbers.
