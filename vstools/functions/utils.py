from __future__ import annotations

from enum import Enum
from typing import Sequence, cast, overload

import vapoursynth as vs

from ..enums import ColorRange, ColorRangeT
from ..exceptions import ClipLengthError, InvalidColorFamilyError
from .check import disallow_variable_format

__all__ = [
    'Dither',

    'depth',

    'frame2clip',

    'get_y', 'get_u', 'get_v',
    'get_r', 'get_g', 'get_b',

    'insert_clip',

    'plane',
    'join', 'split',
]


class Dither(str, Enum):
    """
    Enum for `zimg_dither_type_e`.
    """

    AUTO = 'auto'
    """Choose automatically."""

    NONE = 'none'
    """Round to nearest."""

    ORDERED = 'ordered'
    """Bayer patterned dither."""

    RANDOM = 'random'
    """Pseudo-random noise of magnitude 0.5."""

    ERROR_DIFFUSION = 'error_diffusion'
    """Floyd-Steinberg error diffusion."""

    @overload
    @staticmethod
    def should_dither(
        in_fmt: vs.VideoFormat, out_fmt: vs.VideoFormat, /,
        in_range: ColorRange | None = None, out_range: ColorRange | None = None
    ) -> bool:
        ...

    @overload
    @staticmethod
    def should_dither(
        in_bits: int, out_bits: int, /,
        in_sample_type: vs.SampleType | None = None, out_sample_type: vs.SampleType | None = None,
        in_range: ColorRange | None = None, out_range: ColorRange | None = None
    ) -> bool:
        ...

    @staticmethod  # type: ignore
    def should_dither(
        in_bits_or_fmt: int | vs.VideoFormat, out_bits_or_fmt: int | vs.VideoFormat, /,
        in_sample_type_or_range: vs.SampleType | ColorRange | None = None,
        out_sample_type_or_range: vs.SampleType | ColorRange | None = None,
        in_range: int | ColorRange | None = None, out_range: int | ColorRange | None = None,
    ) -> bool:
        """
        Automatically determines whether dithering is needed for a given depth/range/sample_type conversion.

        If an input range is specified, and output range *should* be specified
        otherwise it assumes a range conversion.

        For an explanation of when dithering is needed:
            - Dithering is NEVER needed if the conversion results in a float sample type.
            - Dithering is ALWAYS needed for a range conversion (i.e. full to limited or vice-versa).
            - Dithering is ALWAYS needed to convert a float sample type to an integer sample type.
            - Dithering is needed when upsampling full range content with the exception of 8 -> 16 bit upsampling,
              as this is simply (0-255) * 257 -> (0-65535).
            - Dithering is needed when downsampling limited or full range.

        Dithering is theoretically needed when converting from an integer depth greater than 10 to half float,
        despite the higher bit depth, but zimg's internal resampler currently does not dither for float output.

        :param in_bits_or_fmt:              Input bitdepth or video format.
        :param out_bits_or_fmt:             Output bitdepth or video format.
        :param in_sample_type_or_range:     Input sample type of color range.
        :param out_sample_type_or_range:    Output sample type of color range.
        :param in_range:                    Input color range.
        :param out_range:                   Output color range.

        :return:                            True if the clip should be dithered, else False.
        """
        from ..utils import get_format

        in_fmt = get_format(in_bits_or_fmt, sample_type=in_sample_type_or_range)
        out_fmt = get_format(out_bits_or_fmt, sample_type=out_sample_type_or_range)

        in_range = ColorRange.from_param(in_range, (Dither.should_dither, 'in_range'))
        out_range = ColorRange.from_param(out_range, (Dither.should_dither, 'out_range'))

        if out_fmt.sample_type is vs.FLOAT:
            return False

        if in_fmt.sample_type is vs.FLOAT:
            return True

        if in_range != out_range:
            return True

        in_bits = in_fmt.bits_per_sample
        out_bits = out_fmt.bits_per_sample

        if in_bits == out_bits:
            return False

        if in_bits > out_bits:
            return True

        return in_range == ColorRange.FULL and (in_bits, out_bits) != (8, 16)


@disallow_variable_format
def depth(
    clip: vs.VideoNode, bitdepth: int, /,
    sample_type: int | vs.SampleType | None = None, *,
    range_in: ColorRangeT | None = None, range_out: ColorRangeT | None = None,
    dither_type: str | Dither = Dither.AUTO,
) -> vs.VideoNode:
    """
    A convenience bitdepth conversion function using only internal plugins.

    .. code-block:: python

        >>> src_8 = vs.core.std.BlankClip(format=vs.YUV420P8)
        >>> src_10 = depth(src_8, 10)
        >>> src_10.format.name
        'YUV420P10'

    .. code-block:: python

        >>> src2_10 = vs.core.std.BlankClip(format=vs.RGB30)
        >>> src2_8 = depth(src2_10, 8, dither_type=Dither.RANDOM)  # override default dither behavior
        >>> src2_8.format.name
        'RGB24'

    :param clip:            Input clip.
    :param bitdepth:        Desired bitdepth of the output clip.
    :param sample_type:     Desired sample type of output clip. Allows overriding default float/integer behavior.
                            Accepts ``vapoursynth.SampleType`` enums ``vapoursynth.INTEGER`` and ``vapoursynth.FLOAT``
                            or their values, ``0`` and ``1`` respectively.
    :param range:           Output pixel range (defaults to input `clip`'s range).
    :param range_in:        Input pixel range (defaults to input `clip`'s range).
    :param dither_type:     Dithering algorithm. Allows overriding default dithering behavior. See :py:class:`Dither`.

                            Defaults to :attr:`Dither.ERROR_DIFFUSION`, or Floyd-Steinberg error diffusion,
                            when downsampling, converting between ranges, or upsampling full range input.
                            Defaults to :attr:`Dither.NONE`, or round to nearest, otherwise.
                            See :py:func:`Dither.should_dither` docstring for more information.

    :return:                Converted clip with desired bit depth and sample type.
                            ``ColorFamily`` will be same as input.
    """
    from ..utils import get_format

    in_fmt = get_format(clip)
    out_fmt = get_format(bitdepth, sample_type=sample_type)

    range_out = ColorRange.from_param(range_out)
    range_in = ColorRange.from_param(range_in)

    if (
        in_fmt.bits_per_sample, in_fmt.sample_type, range_in
    ) == (
        out_fmt.bits_per_sample, out_fmt.sample_type, range_out
    ):
        return clip

    dither_type = Dither(dither_type)

    if dither_type is Dither.AUTO:
        should_dither = Dither.should_dither(in_fmt, out_fmt, range_in, range_out)

        dither_type = Dither.ERROR_DIFFUSION if should_dither else Dither.NONE

    new_format = in_fmt.replace(
        bits_per_sample=out_fmt.bits_per_sample, sample_type=out_fmt.sample_type
    )

    return clip.resize.Point(
        format=new_format.id, range_in=range_in, range=range_out, dither_type=dither_type
    )


_f2c_cache = dict[int, vs.VideoNode]()


def frame2clip(frame: vs.VideoFrame) -> vs.VideoNode:
    """
    Convert a VideoFrame to a VideoNode.

    :param frame:       Input frame.

    :return:            Video Node of the input frame.
    """
    key = hash((frame.width, frame.height, frame.format.id))

    if key not in _f2c_cache:
        bc = vs.core.std.BlankClip(
            None, frame.width, frame.height,
            frame.format.id, 1, 1, 1,
            [0] * frame.format.num_planes,
            True
        )

    frame_cp = frame.copy()

    return bc.std.ModifyFrame(bc, lambda n, f: frame_cp)


@disallow_variable_format
def get_y(clip: vs.VideoNode, /) -> vs.VideoNode:
<<<<<<< HEAD
    """
    Extract the luma (Y) plane of the given clip.

    :param clip:                Input clip.

    :return:                    Y plane of the input clip.

    :raises CustomValueError:   Clip is not GRAY or YUV.
    """
    assert clip.format

    if clip.format.color_family not in (vs.YUV, vs.GRAY):
        raise CustomValueError('The clip must have a luma plane (GRAY, YUV).')
=======
    InvalidColorFamilyError.check(clip, [vs.YUV, vs.GRAY], get_y)
>>>>>>> 04c3042e

    return plane(clip, 0)


@disallow_variable_format
def get_u(clip: vs.VideoNode, /) -> vs.VideoNode:
<<<<<<< HEAD
    """
    Extract the first chroma (U) plane of the given clip.

    :param clip:                Input clip.

    :return:                    Y plane of the input clip.

    :raises CustomValueError:   Clip is not YUV.
    """
    assert clip.format

    if clip.format.color_family is not vs.YUV:
        raise CustomValueError('The clip must be YUV.')
=======
    InvalidColorFamilyError.check(clip, vs.YUV, get_u)
>>>>>>> 04c3042e

    return plane(clip, 1)


@disallow_variable_format
def get_v(clip: vs.VideoNode, /) -> vs.VideoNode:
<<<<<<< HEAD
    """
    Extract the second chroma (V) plane of the given clip.

    :param clip:                Input clip.

    :return:                    V plane of the input clip.

    :raises CustomValueError:   Clip is not YUV.
    """
    assert clip.format

    if clip.format.color_family is not vs.YUV:
        raise CustomValueError('The clip must be YUV.')
=======
    InvalidColorFamilyError.check(clip, vs.YUV, get_v)
>>>>>>> 04c3042e

    return plane(clip, 2)


@disallow_variable_format
def get_r(clip: vs.VideoNode, /) -> vs.VideoNode:
<<<<<<< HEAD
    """
    Extract the red plane of the given clip.

    :param clip:                Input clip.

    :return:                    R plane of the input clip.

    :raises CustomValueError:   Clip is not RGB.
    """
    assert clip.format

    if clip.format.color_family is not vs.RGB:
        raise CustomValueError('The clip must be RGB.')
=======
    InvalidColorFamilyError.check(clip, vs.RGB, get_r)
>>>>>>> 04c3042e

    return plane(clip, 0)


@disallow_variable_format
def get_g(clip: vs.VideoNode, /) -> vs.VideoNode:
<<<<<<< HEAD
    """
    Extract the green plane of the given clip.

    :param clip:                Input clip.

    :return:                    G plane of the input clip.

    :raises CustomValueError:   Clip is not RGB.
    """
    assert clip.format

    if clip.format.color_family is not vs.RGB:
        raise CustomValueError('The clip must be RGB.')
=======
    InvalidColorFamilyError.check(clip, vs.RGB, get_g)
>>>>>>> 04c3042e

    return plane(clip, 1)


@disallow_variable_format
def get_b(clip: vs.VideoNode, /) -> vs.VideoNode:
<<<<<<< HEAD
    """
    Extract the blue plane of the given clip.

    :param clip:                Input clip.

    :return:                    B plane of the input clip.

    :raises CustomValueError:   Clip is not RGB.
    """
    assert clip.format

    if clip.format.color_family is not vs.RGB:
        raise CustomValueError('The clip must be RGB.')
=======
    InvalidColorFamilyError.check(clip, vs.RGB, get_b)
>>>>>>> 04c3042e

    return plane(clip, 2)


def insert_clip(clip: vs.VideoNode, /, insert: vs.VideoNode, start_frame: int) -> vs.VideoNode:
    """
    Replace frames of a longer clip with those of a shorter one.

    The insert clip may not go beyond the final frame of the input clip.

    :param clip:                Input clip.
    :param insert:              Clip to insert into the input clip.
    :param start_frame:         Frame to start inserting from.

    :return:                    Clip with frames replaced by the insert clip.

    :raises CustomValueError:   Insert clip is too long and goes beyond the input clip's final frame.
    """
    if start_frame == 0:
        return insert + clip[insert.num_frames:]

    pre = clip[:start_frame]

    frame_after_insert = start_frame + insert.num_frames

    if frame_after_insert > clip.num_frames:
        raise ClipLengthError('Inserted clip is too long.', insert_clip)

    if frame_after_insert == clip.num_frames:
        return pre + insert

    post = clip[start_frame + insert.num_frames:]

    return pre + insert + post


def join(planes: Sequence[vs.VideoNode], family: vs.ColorFamily = vs.YUV) -> vs.VideoNode:
    """
    Join a list of planes together to form a single clip.

    :param planes:      Planes to combine.
    :param family:      Output clip family.
                        Default: YUV.

    :return:            Clip of combined planes.
    """
    if len(planes) == 1 and family == vs.GRAY:
        return planes[0]

    return vs.core.std.ShufflePlanes(planes, [0, 0, 0], family)


@disallow_variable_format
def plane(clip: vs.VideoNode, index: int, /) -> vs.VideoNode:
    """
    Extract a plane from the given clip.

    :param clip:        Input clip.
    :param index:       Index of the plane to extract.

    :return:            Grayscale clip of the clip's plane.
    """
    assert clip.format

    if clip.format.num_planes == 1 and index == 0:
        return clip

    if clip.format.color_family is vs.RGB:
        clip = clip.std.RemoveFrameProps('_Matrix')

    return vs.core.std.ShufflePlanes(clip, index, vs.GRAY)


@disallow_variable_format
def split(clip: vs.VideoNode, /) -> list[vs.VideoNode]:
    """
    Split a clip into a list of individual planes.

    :param clip:    Input clip.

    :return:        List of individual planes.
    """
    assert clip.format
    return [clip] if clip.format.num_planes == 1 else cast(list[vs.VideoNode], clip.std.SplitPlanes())<|MERGE_RESOLUTION|>--- conflicted
+++ resolved
@@ -225,7 +225,6 @@
 
 @disallow_variable_format
 def get_y(clip: vs.VideoNode, /) -> vs.VideoNode:
-<<<<<<< HEAD
     """
     Extract the luma (Y) plane of the given clip.
 
@@ -235,20 +234,13 @@
 
     :raises CustomValueError:   Clip is not GRAY or YUV.
     """
-    assert clip.format
-
-    if clip.format.color_family not in (vs.YUV, vs.GRAY):
-        raise CustomValueError('The clip must have a luma plane (GRAY, YUV).')
-=======
     InvalidColorFamilyError.check(clip, [vs.YUV, vs.GRAY], get_y)
->>>>>>> 04c3042e
 
     return plane(clip, 0)
 
 
 @disallow_variable_format
 def get_u(clip: vs.VideoNode, /) -> vs.VideoNode:
-<<<<<<< HEAD
     """
     Extract the first chroma (U) plane of the given clip.
 
@@ -258,20 +250,13 @@
 
     :raises CustomValueError:   Clip is not YUV.
     """
-    assert clip.format
-
-    if clip.format.color_family is not vs.YUV:
-        raise CustomValueError('The clip must be YUV.')
-=======
     InvalidColorFamilyError.check(clip, vs.YUV, get_u)
->>>>>>> 04c3042e
 
     return plane(clip, 1)
 
 
 @disallow_variable_format
 def get_v(clip: vs.VideoNode, /) -> vs.VideoNode:
-<<<<<<< HEAD
     """
     Extract the second chroma (V) plane of the given clip.
 
@@ -281,20 +266,13 @@
 
     :raises CustomValueError:   Clip is not YUV.
     """
-    assert clip.format
-
-    if clip.format.color_family is not vs.YUV:
-        raise CustomValueError('The clip must be YUV.')
-=======
     InvalidColorFamilyError.check(clip, vs.YUV, get_v)
->>>>>>> 04c3042e
 
     return plane(clip, 2)
 
 
 @disallow_variable_format
 def get_r(clip: vs.VideoNode, /) -> vs.VideoNode:
-<<<<<<< HEAD
     """
     Extract the red plane of the given clip.
 
@@ -304,20 +282,13 @@
 
     :raises CustomValueError:   Clip is not RGB.
     """
-    assert clip.format
-
-    if clip.format.color_family is not vs.RGB:
-        raise CustomValueError('The clip must be RGB.')
-=======
     InvalidColorFamilyError.check(clip, vs.RGB, get_r)
->>>>>>> 04c3042e
 
     return plane(clip, 0)
 
 
 @disallow_variable_format
 def get_g(clip: vs.VideoNode, /) -> vs.VideoNode:
-<<<<<<< HEAD
     """
     Extract the green plane of the given clip.
 
@@ -327,20 +298,13 @@
 
     :raises CustomValueError:   Clip is not RGB.
     """
-    assert clip.format
-
-    if clip.format.color_family is not vs.RGB:
-        raise CustomValueError('The clip must be RGB.')
-=======
     InvalidColorFamilyError.check(clip, vs.RGB, get_g)
->>>>>>> 04c3042e
 
     return plane(clip, 1)
 
 
 @disallow_variable_format
 def get_b(clip: vs.VideoNode, /) -> vs.VideoNode:
-<<<<<<< HEAD
     """
     Extract the blue plane of the given clip.
 
@@ -350,13 +314,7 @@
 
     :raises CustomValueError:   Clip is not RGB.
     """
-    assert clip.format
-
-    if clip.format.color_family is not vs.RGB:
-        raise CustomValueError('The clip must be RGB.')
-=======
     InvalidColorFamilyError.check(clip, vs.RGB, get_b)
->>>>>>> 04c3042e
 
     return plane(clip, 2)
 
