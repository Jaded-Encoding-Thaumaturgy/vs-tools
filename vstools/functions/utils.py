from __future__ import annotations

import string
from typing import Any, Literal, Sequence, cast, overload
from weakref import WeakValueDictionary

import vapoursynth as vs

from ..enums import ColorRange, ColorRangeT, CustomStrEnum, Matrix
from ..exceptions import ClipLengthError, CustomIndexError, CustomValueError, InvalidColorFamilyError
from ..types import HoldsVideoFormatT, VideoFormatT
from .check import disallow_variable_format

__all__ = [
    'EXPR_VARS',

    'DitherType',

    'depth', 'depth_func',

    'frame2clip',

    'get_y', 'get_u', 'get_v',
    'get_r', 'get_g', 'get_b',

    'insert_clip',

    'plane',
    'join', 'split',
]


EXPR_VARS = (alph := list(string.ascii_lowercase))[(idx := alph.index('x')):] + alph[:idx]


class DitherType(CustomStrEnum):
    """Enum for `zimg_dither_type_e`."""

    AUTO = 'auto'
    """Choose automatically."""

    NONE = 'none'
    """Round to nearest."""

    ORDERED = 'ordered'
    """Bayer patterned dither."""

    RANDOM = 'random'
    """Pseudo-random noise of magnitude 0.5."""

    ERROR_DIFFUSION = 'error_diffusion'
    """Floyd-Steinberg error diffusion."""

    @overload
    @staticmethod
    def should_dither(
        in_fmt: VideoFormatT | HoldsVideoFormatT, out_fmt: VideoFormatT | HoldsVideoFormatT, /,
        in_range: ColorRangeT | None = None, out_range: ColorRangeT | None = None
    ) -> bool:
        """
        Automatically determines whether dithering is needed for a given depth/range/sample type conversion.

        If an input range is specified, an output range *should* be specified, otherwise it assumes a range conversion.

        For an explanation of when dithering is needed:
            - Dithering is NEVER needed if the conversion results in a float sample type.
            - Dithering is ALWAYS needed for a range conversion (i.e. full to limited or vice-versa).
            - Dithering is ALWAYS needed to convert a float sample type to an integer sample type.
            - Dithering is needed when upsampling full range content with the exception of 8 -> 16 bit upsampling,
              as this is a simple bitshift without rounding, (0-255) * 257 -> (0-65535).
            - Dithering is needed when downsampling limited or full range.

        Dithering is theoretically needed when converting from an integer depth greater than 10 to half float,
        despite the higher bit depth, but zimg's internal resampler currently does not dither for float output.

        :param in_fmt:              Input clip, frame or video format.
        :param out_fmt:             Output clip, frame or video format.
        :param in_range:            Input color range.
        :param out_range:           Output color range.

        :return:                    Whether the clip should be dithered.
        """

    @overload
    @staticmethod
    def should_dither(
        in_bits: int, out_bits: int, /,
        in_sample_type: vs.SampleType | None = None, out_sample_type: vs.SampleType | None = None,
        in_range: ColorRangeT | None = None, out_range: ColorRangeT | None = None
    ) -> bool:
        """
        Automatically determines whether dithering is needed for a given depth/range/sample type conversion.

        If an input range is specified, an output range *should* be specified, otherwise it assumes a range conversion.

        For an explanation of when dithering is needed:
            - Dithering is NEVER needed if the conversion results in a float sample type.
            - Dithering is ALWAYS needed for a range conversion (i.e. full to limited or vice-versa).
            - Dithering is ALWAYS needed to convert a float sample type to an integer sample type.
            - Dithering is needed when upsampling full range content with the exception of 8 -> 16 bit upsampling,
              as this is a simple bitshift without rounding, (0-255) * 257 -> (0-65535).
            - Dithering is needed when downsampling limited or full range.

        Dithering is theoretically needed when converting from an integer depth greater than 10 to half float,
        despite the higher bit depth, but zimg's internal resampler currently does not dither for float output.

        :param in_bits:             Input bitdepth.
        :param out_bits:            Output bitdepth.
        :param in_sample_type:      Input sample type.
        :param out_sample_type:     Output sample type.
        :param in_range:            Input color range.
        :param out_range:           Output color range.

        :return:                    Whether the clip should be dithered.
        """

    @staticmethod  # type: ignore
    def should_dither(
        in_bits_or_fmt: int | VideoFormatT | HoldsVideoFormatT,
        out_bits_or_fmt: int | VideoFormatT | HoldsVideoFormatT, /,
        in_sample_type_or_range: vs.SampleType | ColorRangeT | None = None,
        out_sample_type_or_range: vs.SampleType | ColorRangeT | None = None,
        in_range: ColorRangeT | None = None, out_range: ColorRangeT | None = None,
    ) -> bool:
<<<<<<< HEAD
        ...

        from ..utils import get_format
=======
        from ..utils import get_video_format
>>>>>>> 47b197bb

        in_fmt = get_video_format(in_bits_or_fmt, sample_type=in_sample_type_or_range)
        out_fmt = get_video_format(out_bits_or_fmt, sample_type=out_sample_type_or_range)

        in_range = ColorRange.from_param(in_range, (DitherType.should_dither, 'in_range'))
        out_range = ColorRange.from_param(out_range, (DitherType.should_dither, 'out_range'))

        if out_fmt.sample_type is vs.FLOAT:
            return False

        if in_fmt.sample_type is vs.FLOAT:
            return True

        if in_range != out_range:
            return True

        in_bits = in_fmt.bits_per_sample
        out_bits = out_fmt.bits_per_sample

        if in_bits == out_bits:
            return False

        if in_bits > out_bits:
            return True

        return in_range == ColorRange.FULL and (in_bits, out_bits) != (8, 16)


@disallow_variable_format
def depth(
    clip: vs.VideoNode, bitdepth: int, /,
    sample_type: int | vs.SampleType | None = None, *,
    range_in: ColorRangeT | None = None, range_out: ColorRangeT | None = None,
    dither_type: str | DitherType = DitherType.AUTO,
) -> vs.VideoNode:
<<<<<<< HEAD
    """
    A convenience bitdepth conversion function using only internal plugins.

    .. code-block:: python

        >>> src_8 = vs.core.std.BlankClip(format=vs.YUV420P8)
        >>> src_10 = depth(src_8, 10)
        >>> src_10.format.name
        'YUV420P10'

    .. code-block:: python

        >>> src2_10 = vs.core.std.BlankClip(format=vs.RGB30)
        >>> src2_8 = depth(src2_10, 8, dither_type=Dither.RANDOM)  # override default dither behavior
        >>> src2_8.format.name
        'RGB24'

    :param clip:            Input clip.
    :param bitdepth:        Desired bitdepth of the output clip.
    :param sample_type:     Desired sample type of output clip. Allows overriding default float/integer behavior.
                            Accepts ``vapoursynth.SampleType`` enums ``vapoursynth.INTEGER`` and ``vapoursynth.FLOAT``
                            or their values, ``0`` and ``1`` respectively.
    :param range_in:       Input pixel range (defaults to input `clip`'s range).
    :param range_out:       Output pixel range (defaults to input `clip`'s range).
    :param dither_type:     Dithering algorithm. Allows overriding default dithering behavior. See :py:class:`Dither`.

                            Defaults to :attr:`Dither.ERROR_DIFFUSION`, or Floyd-Steinberg error diffusion,
                            when downsampling, converting between ranges, or upsampling full range input.
                            Defaults to :attr:`Dither.NONE`, or round to nearest, otherwise.
                            See :py:func:`Dither.should_dither` for more information.

    :return:                Converted clip with desired bit depth and sample type.
                            ``ColorFamily`` will be same as input.
    """

    from ..utils import get_format
=======
    from ..utils import get_video_format
>>>>>>> 47b197bb

    in_fmt = get_video_format(clip)
    out_fmt = get_video_format(bitdepth, sample_type=sample_type)

    range_out = ColorRange.from_param(range_out)
    range_in = ColorRange.from_param(range_in)

    if (
        in_fmt.bits_per_sample, in_fmt.sample_type, range_in
    ) == (
        out_fmt.bits_per_sample, out_fmt.sample_type, range_out
    ):
        return clip

    dither_type = DitherType(dither_type)

    if dither_type is DitherType.AUTO:
        should_dither = DitherType.should_dither(in_fmt, out_fmt, range_in, range_out)

        dither_type = DitherType.ERROR_DIFFUSION if should_dither else DitherType.NONE

    new_format = in_fmt.replace(
        bits_per_sample=out_fmt.bits_per_sample, sample_type=out_fmt.sample_type
    )

    return clip.resize.Point(
        format=new_format.id, range_in=range_in, range=range_out, dither_type=dither_type
    )


_f2c_cache = WeakValueDictionary[int, vs.VideoNode]()


def frame2clip(frame: vs.VideoFrame) -> vs.VideoNode:
    """
    Convert a VideoFrame to a VideoNode.

    :param frame:       Input frame.

    :return:            1-frame long VideoNode of the input frame.
    """

    key = hash((frame.width, frame.height, frame.format.id))

    if _f2c_cache.get(key, None) is None:
        _f2c_cache[key] = blank_clip = vs.core.std.BlankClip(
            None, frame.width, frame.height,
            frame.format.id, 1, 1, 1,
            [0] * frame.format.num_planes,
            True
        )
    else:
        blank_clip = _f2c_cache[key]

    frame_cp = frame.copy()

    return blank_clip.std.ModifyFrame(blank_clip, lambda n, f: frame_cp)


@disallow_variable_format
def get_y(clip: vs.VideoNode, /) -> vs.VideoNode:
    """
    Extract the luma (Y) plane of the given clip.

    :param clip:                Input clip.

    :return:                    Y plane of the input clip.

    :raises CustomValueError:   Clip is not GRAY or YUV.
    """

    InvalidColorFamilyError.check(clip, [vs.YUV, vs.GRAY], get_y)

    return plane(clip, 0)


@disallow_variable_format
def get_u(clip: vs.VideoNode, /) -> vs.VideoNode:
    """
    Extract the first chroma (U) plane of the given clip.

    :param clip:                Input clip.

    :return:                    Y plane of the input clip.

    :raises CustomValueError:   Clip is not YUV.
    """

    InvalidColorFamilyError.check(clip, vs.YUV, get_u)

    return plane(clip, 1)


@disallow_variable_format
def get_v(clip: vs.VideoNode, /) -> vs.VideoNode:
    """
    Extract the second chroma (V) plane of the given clip.

    :param clip:                Input clip.

    :return:                    V plane of the input clip.

    :raises CustomValueError:   Clip is not YUV.
    """

    InvalidColorFamilyError.check(clip, vs.YUV, get_v)

    return plane(clip, 2)


@disallow_variable_format
def get_r(clip: vs.VideoNode, /) -> vs.VideoNode:
    """
    Extract the red plane of the given clip.

    :param clip:                Input clip.

    :return:                    R plane of the input clip.

    :raises CustomValueError:   Clip is not RGB.
    """

    InvalidColorFamilyError.check(clip, vs.RGB, get_r)

    return plane(clip, 0)


@disallow_variable_format
def get_g(clip: vs.VideoNode, /) -> vs.VideoNode:
    """
    Extract the green plane of the given clip.

    :param clip:                Input clip.

    :return:                    G plane of the input clip.

    :raises CustomValueError:   Clip is not RGB.
    """

    InvalidColorFamilyError.check(clip, vs.RGB, get_g)

    return plane(clip, 1)


@disallow_variable_format
def get_b(clip: vs.VideoNode, /) -> vs.VideoNode:
    """
    Extract the blue plane of the given clip.

    :param clip:                Input clip.

    :return:                    B plane of the input clip.

    :raises CustomValueError:   Clip is not RGB.
    """

    InvalidColorFamilyError.check(clip, vs.RGB, get_b)

    return plane(clip, 2)


def insert_clip(clip: vs.VideoNode, /, insert: vs.VideoNode, start_frame: int) -> vs.VideoNode:
    """
    Replace frames of a longer clip with those of a shorter one.

    The insert clip may not go beyond the final frame of the input clip.

    :param clip:                Input clip.
    :param insert:              Clip to insert into the input clip.
    :param start_frame:         Frame to start inserting from.

    :return:                    Clip with frames replaced by the insert clip.

    :raises CustomValueError:   Insert clip is too long and goes beyond the input clip's final frame.
    """

    if start_frame == 0:
        return insert + clip[insert.num_frames:]

    pre = clip[:start_frame]

    frame_after_insert = start_frame + insert.num_frames

    if frame_after_insert > clip.num_frames:
        raise ClipLengthError('Inserted clip is too long.', insert_clip)

    if frame_after_insert == clip.num_frames:
        return pre + insert

    post = clip[start_frame + insert.num_frames:]

    return pre + insert + post


@overload
def join(luma: vs.VideoNode, chroma: vs.VideoNode, family: vs.ColorFamily | None = None) -> vs.VideoNode:
    """
    Join a list of planes together to form a single RGB clip.

    :param luma:        Luma clip, GRAY or YUV.
    :param chroma:      Chroma clip, must be YUV.

    :return:            YUV clip of combined planes.
    """


@overload
def join(y: vs.VideoNode, u: vs.VideoNode, v: vs.VideoNode, family: Literal[vs.ColorFamily.YUV]) -> vs.VideoNode:
    """
    Join a list of planes together to form a single RGB clip.

    :param y:           Y plane.
    :param u:           U plane.
    :param v:           V plane.

    :return:            YUV clip of combined planes.
    """


@overload
def join(
    y: vs.VideoNode, u: vs.VideoNode, v: vs.VideoNode, alpha: vs.VideoNode, family: Literal[vs.ColorFamily.YUV]
) -> vs.VideoNode:
    """
    Join a list of planes together to form a single RGB clip.

    :param y:           Y plane.
    :param u:           U plane.
    :param v:           V plane.
    :param alpha:       Alpha clip.

    :return:            YUV clip of combined planes with an alpha clip attached.
    """


@overload
def join(
    r: vs.VideoNode, g: vs.VideoNode, b: vs.VideoNode, family: Literal[vs.ColorFamily.RGB]
) -> vs.VideoNode:
    """
    Join a list of planes together to form a single RGB clip.

    :param r:           R plane.
    :param g:           G plane.
    :param b:           B plane.

    :return:            RGB clip of combined planes.
    """


@overload
def join(
    r: vs.VideoNode, g: vs.VideoNode, b: vs.VideoNode, alpha: vs.VideoNode, family: Literal[vs.ColorFamily.RGB]
) -> vs.VideoNode:
    """
    Join a list of planes together to form a single RGB clip.

    :param r:           R plane.
    :param g:           G plane.
    :param b:           B plane.
    :param alpha:       Alpha clip.

    :return:            RGB clip of combined planes with an alpha clip attached.
    """


@overload
def join(*planes: vs.VideoNode, family: vs.ColorFamily | None = None) -> vs.VideoNode:
    """
    Join a list of planes together to form a single clip.

    :param planes:      Planes to combine.
    :param family:      Output clip family.
                        Default: first clip or detected from props if GRAY and len(planes) > 1.

    :return:            Clip of combined planes.
    """


@overload
def join(planes: Sequence[vs.VideoNode], family: vs.ColorFamily | None = None) -> vs.VideoNode:
    """
    Join a list of planes together to form a single clip.

    :param planes:      Planes to combine.
    :param family:      Output clip family.
                        Default: first clip or detected from props if GRAY and len(planes) > 1.

    :return:            Clip of combined planes.
    """


def join(*_planes: Any, **kwargs: Any) -> vs.VideoNode:
    from ..utils import get_color_family, get_video_format

    family: vs.ColorFamily | None = kwargs.get('family', None)

    if isinstance(_planes[-1], vs.ColorFamily):
        family = _planes[-1]
        _planes = _planes[:-1]

    planes = list[vs.VideoNode](_planes[0] if isinstance(_planes[0], list) else _planes)

    n_clips = len(planes)

    if not n_clips:
        raise CustomIndexError('Not enough clips/planes passed!', join)

    if n_clips == 1 and (family is None or family is (planes[0].format and planes[0].format.color_family)):
        return planes[0]

    if family is None:
        family = get_color_family(planes[0])

    if n_clips == 2:
        other_family = get_color_family(planes[1])

        if family in {vs.GRAY, vs.YUV}:
            InvalidColorFamilyError.check(
                other_family, vs.YUV, join, '"chroma" clip must be {correct} color family, not {wrong}!'
            )

            if family is vs.GRAY:
                planes[0] = get_y(planes[0])

            return vs.core.std.ShufflePlanes(planes, [0, 1, 2], other_family)

    if n_clips in {3, 4}:
        if family is vs.GRAY:
            for plane in planes[:3]:
                if (fmt := get_video_format(plane)).num_planes > 1:
                    family = fmt.color_family
                    break
            else:
                matrix = Matrix.from_video(planes[0])
                family = vs.RGB if matrix is Matrix.RGB else vs.YUV

        clip = vs.core.std.ShufflePlanes(planes[:3], [0, 0, 0], family)

        if n_clips == 4:
            clip = clip.std.ClipToProp(planes[-1], '_Alpha')

        return clip
    elif n_clips > 4:
        raise CustomValueError('Too many clips or planes passed!', join)

    raise CustomValueError('Not enough clips or planes passed!', join)


@disallow_variable_format
def plane(clip: vs.VideoNode, index: int, /, strict: bool = True) -> vs.VideoNode:
    """
    Extract a plane from the given clip.

    :param clip:        Input clip.
    :param index:       Index of the plane to extract.

    :return:            Grayscale clip of the clip's plane.
    """

    assert clip.format

    if clip.format.num_planes == 1 and index == 0:
        return clip

    if not strict:
        if clip.format.color_family is vs.RGB:
            clip = clip.std.RemoveFrameProps('_Matrix')

    return vs.core.std.ShufflePlanes(clip, index, vs.GRAY)


@disallow_variable_format
def split(clip: vs.VideoNode, /) -> list[vs.VideoNode]:
    """
    Split a clip into a list of individual planes.

    :param clip:    Input clip.

    :return:        List of individual planes.
    """

    assert clip.format
<<<<<<< HEAD

    return [clip] if clip.format.num_planes == 1 else cast(list[vs.VideoNode], clip.std.SplitPlanes())
=======
    return [clip] if clip.format.num_planes == 1 else cast(list[vs.VideoNode], clip.std.SplitPlanes())


depth_func = depth
>>>>>>> 47b197bb
<|MERGE_RESOLUTION|>--- conflicted
+++ resolved
@@ -122,13 +122,7 @@
         out_sample_type_or_range: vs.SampleType | ColorRangeT | None = None,
         in_range: ColorRangeT | None = None, out_range: ColorRangeT | None = None,
     ) -> bool:
-<<<<<<< HEAD
-        ...
-
-        from ..utils import get_format
-=======
         from ..utils import get_video_format
->>>>>>> 47b197bb
 
         in_fmt = get_video_format(in_bits_or_fmt, sample_type=in_sample_type_or_range)
         out_fmt = get_video_format(out_bits_or_fmt, sample_type=out_sample_type_or_range)
@@ -164,7 +158,6 @@
     range_in: ColorRangeT | None = None, range_out: ColorRangeT | None = None,
     dither_type: str | DitherType = DitherType.AUTO,
 ) -> vs.VideoNode:
-<<<<<<< HEAD
     """
     A convenience bitdepth conversion function using only internal plugins.
 
@@ -200,10 +193,7 @@
                             ``ColorFamily`` will be same as input.
     """
 
-    from ..utils import get_format
-=======
     from ..utils import get_video_format
->>>>>>> 47b197bb
 
     in_fmt = get_video_format(clip)
     out_fmt = get_video_format(bitdepth, sample_type=sample_type)
@@ -587,12 +577,8 @@
     """
 
     assert clip.format
-<<<<<<< HEAD
 
     return [clip] if clip.format.num_planes == 1 else cast(list[vs.VideoNode], clip.std.SplitPlanes())
-=======
-    return [clip] if clip.format.num_planes == 1 else cast(list[vs.VideoNode], clip.std.SplitPlanes())
-
-
-depth_func = depth
->>>>>>> 47b197bb
+
+
+depth_func = depth