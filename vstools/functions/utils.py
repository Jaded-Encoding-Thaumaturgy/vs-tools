--- conflicted
+++ resolved
@@ -368,8 +368,7 @@
 
 
 @overload
-<<<<<<< HEAD
-def join(y: vs.VideoNode, u: vs.VideoNode, v: vs.VideoNode, family: vs.ColorFamily | None = None) -> vs.VideoNode:
+def join(y: vs.VideoNode, u: vs.VideoNode, v: vs.VideoNode, family: Literal[vs.ColorFamily.YUV]) -> vs.VideoNode:
     """
     Join a list of planes together to form a single RGB clip.
 
@@ -379,10 +378,6 @@
 
     :return:            YUV clip of combined planes.
     """
-=======
-def join(y: vs.VideoNode, u: vs.VideoNode, v: vs.VideoNode, family: Literal[vs.ColorFamily.YUV]) -> vs.VideoNode:
-    ...
->>>>>>> 6076066b
 
 
 @overload
