from __future__ import annotations

import sys
from copy import deepcopy
from typing import TYPE_CHECKING, Any, TypeVar

from ..types import MISSING, FuncExceptT, SupportsString
from ..utils.funcs import get_caller_function

__all__ = [
    'CustomError',

    'CustomValueError',
    'CustomIndexError',
    'CustomOverflowError',
    'CustomKeyError',
    'CustomTypeError',
    'CustomRuntimeError',
    'CustomNotImplementedError',
    'CustomPermissionError'
]


if TYPE_CHECKING:
    class ExceptionT(Exception, type):
        ...
else:
    ExceptionT = Exception


class CustomErrorMeta(type):
    """Custom base exception meta class."""

    def __new__(cls: type[SelfCErrorMeta], *args: Any) -> SelfCErrorMeta:
        return CustomErrorMeta.setup_exception(type.__new__(cls, *args))  # type: ignore

    @staticmethod
    def setup_exception(exception: SelfCErrorMeta, override: str | ExceptionT | None = None) -> SelfCErrorMeta:
        """
        Setup an exception for later use in CustomError.

        :param exception:   Exception to update.
        :param override:    Optional name or exception from which get the override values.

        :return:            Set up exception.
        """

        if override:
            if isinstance(override, str):
                over_name = over_qual = override
            else:
                over_name, over_qual = override.__name__, override.__qualname__

            if over_name.startswith('Custom'):
                exception.__name__ = over_name
            else:
                exception.__name__ = f'Custom{over_name}'

            exception.__qualname__ = over_qual

        if exception.__qualname__.startswith('Custom'):
            exception.__qualname__ = exception.__qualname__[6:]

        if sys.stdout and sys.stdout.isatty():
            exception.__qualname__ = f'\033[0;31;1m{exception.__qualname__}\033[0m'

        exception.__module__ = Exception.__module__

        return exception

    if TYPE_CHECKING:
        def __getitem__(self, exception: type[Exception]) -> CustomError:
            ...


SelfCErrorMeta = TypeVar('SelfCErrorMeta', bound=CustomErrorMeta)


class CustomError(ExceptionT, metaclass=CustomErrorMeta):
    """Custom base exception class."""

    def __init__(
        self, message: SupportsString | None = None, func: FuncExceptT | None = None, reason: Any = None, **kwargs: Any
    ) -> None:
<<<<<<< HEAD
        func = func or get_caller_function()
=======
        """
        Instantiate a new exception with pretty printing and more.

        :param message: Message of the error.
        :param func:    Function this exception was raised from.
        :param reason:  Reason of the exception. For example, an optional parameter.
        """
>>>>>>> c1ff3e2b

        self.message = message
        self.func = func
        self.reason = reason
        self.kwargs = kwargs

        super().__init__(message)

    def __class_getitem__(cls, exception: str | type[ExceptionT] | ExceptionT) -> CustomError:
        if isinstance(exception, str):
            class inner_exception(cls):  # type: ignore
                ...
        else:
            if not issubclass(exception, type):
                exception = exception.__class__

            class inner_exception(cls, exception):  # type: ignore
                ...

        return CustomErrorMeta.setup_exception(inner_exception, exception)  # type: ignore

    def __call__(
        self: SelfError, message: SupportsString | None = MISSING,
        func: FuncExceptT | None = MISSING, reason: SupportsString | FuncExceptT | None = MISSING,  # type: ignore
        **kwargs: Any
    ) -> SelfError:
        """
        Copy an existing exception with defaults and instantiate a new one.

        :param message: Message of the error.
        :param func:    Function this exception was raised from.
        :param reason:  Reason of the exception. For example, an optional parameter.
        """

        err = deepcopy(self)

        if message is not MISSING:
            err.message = message

        if func is not MISSING:  # type: ignore[comparison-overlap]
            err.func = func

        if reason is not MISSING:
            err.reason = reason

        err.kwargs |= kwargs

        return err

    def __str__(self) -> str:
        from ..functions import norm_display_name, norm_func_name

        message = self.message

        if not message:
            message = 'An error occurred!'

        if self.func:
            func_header = norm_func_name(self.func).strip()

            if sys.stdout and sys.stdout.isatty():
                func_header = f'\033[0;36m{func_header}\033[0m'

            func_header = f'({func_header}) '
        else:
            func_header = ''

        kwargs = self.kwargs.copy()

        if kwargs:
            kwargs = {
                key: norm_display_name(value) for key, value in kwargs.items()
            }

        if self.reason:
            reason = norm_display_name(self.reason)

            if not isinstance(self.reason, dict):
                reason = f'({reason})'

            if sys.stdout and sys.stdout.isatty():
                reason = f'\033[0;33m{reason}\033[0m'
            reason = f' {reason}'
        else:
            reason = ''

        return f'{func_header}{self.message!s}{reason}'.format(**kwargs).strip()


SelfError = TypeVar('SelfError', bound=CustomError)


class CustomValueError(CustomError, ValueError):
    """Thrown when a specified value is invalid."""


class CustomIndexError(CustomError, IndexError):
    """Thrown when an index or generic numeric value is out of bound."""


class CustomOverflowError(CustomError, OverflowError):
    """Thrown when a value is out of range. e.g. temporal radius too big."""


class CustomKeyError(CustomError, KeyError):
    """Thrown when tring to access an non-existant key."""


class CustomTypeError(CustomError, TypeError):
    """Thrown when a passed argument is of wrong type."""


class CustomRuntimeError(CustomError, RuntimeError):
    """Thrown when a runtime error occurs."""


class CustomNotImplementedError(CustomError, NotImplementedError):
    """Thrown when you encounter a yet not implemented brach of code."""


class CustomPermissionError(CustomError, PermissionError):
    """Thrown when the user can't perform an action."""<|MERGE_RESOLUTION|>--- conflicted
+++ resolved
@@ -82,9 +82,6 @@
     def __init__(
         self, message: SupportsString | None = None, func: FuncExceptT | None = None, reason: Any = None, **kwargs: Any
     ) -> None:
-<<<<<<< HEAD
-        func = func or get_caller_function()
-=======
         """
         Instantiate a new exception with pretty printing and more.
 
@@ -92,7 +89,8 @@
         :param func:    Function this exception was raised from.
         :param reason:  Reason of the exception. For example, an optional parameter.
         """
->>>>>>> c1ff3e2b
+
+        func = func or get_caller_function()
 
         self.message = message
         self.func = func
