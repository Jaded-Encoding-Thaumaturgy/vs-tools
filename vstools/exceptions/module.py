from __future__ import annotations

from typing import Any

from ..types import FuncExceptT, SupportsString
from .base import CustomError

__all__ = [
    'CustomImportError',
    'DependencyNotFoundError'
]


class CustomImportError(CustomError, ImportError):
    """Raised when there's a general import error."""

    def __init__(
        self, func: FuncExceptT, package: str | ImportError,
        message: SupportsString = "Import failed for package '{package}'!",
        **kwargs: Any
    ) -> None:
<<<<<<< HEAD
        """@@PLACEHOLDER@@"""

        super().__init__(message, func, package=package, **kwargs)
=======
        super().__init__(message, func, package=package if isinstance(package, str) else package.name, **kwargs)
>>>>>>> 368fb7f2


class DependencyNotFoundError(CustomImportError):
    """Raised when there's a missing optional dependency."""

    def __init__(
        self, func: FuncExceptT, package: str | ImportError,
        message: SupportsString = "Missing dependency '{package}'!",
        **kwargs: Any
    ) -> None:
        super().__init__(func, package, message, **kwargs)<|MERGE_RESOLUTION|>--- conflicted
+++ resolved
@@ -19,13 +19,9 @@
         message: SupportsString = "Import failed for package '{package}'!",
         **kwargs: Any
     ) -> None:
-<<<<<<< HEAD
         """@@PLACEHOLDER@@"""
 
-        super().__init__(message, func, package=package, **kwargs)
-=======
         super().__init__(message, func, package=package if isinstance(package, str) else package.name, **kwargs)
->>>>>>> 368fb7f2
 
 
 class DependencyNotFoundError(CustomImportError):
