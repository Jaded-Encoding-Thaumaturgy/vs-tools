from __future__ import annotations

from fractions import Fraction
from typing import Any, Iterable

import vapoursynth as vs

from ..types import FuncExceptT, HoldsVideoFormatT, SupportsString, VideoFormatT
from .base import CustomKeyError, CustomOverflowError, CustomValueError

__all__ = [
    'FramesLengthError', 'ClipLengthError',

    'VariableFormatError', 'VariableResolutionError',

    'FormatsMismatchError', 'FormatsRefClipMismatchError',

    'ResolutionsMismatchError', 'ResolutionsRefClipMismatchError',

    'InvalidVideoFormatError',
    'InvalidColorFamilyError',
    'InvalidSubsamplingError',

    'UnsupportedVideoFormatError',
    'UnsupportedColorFamilyError',
    'UnsupportedSubsamplingError',

    'FramePropError',

    'TopFieldFirstError',

    'InvalidFramerateError'
]


class FramesLengthError(CustomOverflowError):
    def __init__(
        self, func: FuncExceptT,
        var_name: str, message: SupportsString = '"{var_name}" can\'t be greater than the clip length!',
        **kwargs: Any
    ) -> None:
        """@@PLACEHOLDER@@"""

        super().__init__(message, func, var_name=var_name, **kwargs)


class ClipLengthError(CustomOverflowError):
    """@@PLACEHOLDER@@"""


class VariableFormatError(CustomValueError):
    """Raised when clip is of a variable format."""

    def __init__(
        self, func: FuncExceptT, message: SupportsString = 'Variable-format clips not supported!',
        **kwargs: Any
    ) -> None:
        """@@PLACEHOLDER@@"""

        super().__init__(message, func, **kwargs)


class VariableResolutionError(CustomValueError):
    """Raised when clip is of a variable resolution."""

    def __init__(
        self, func: FuncExceptT, message: SupportsString = 'Variable-resolution clips not supported!',
        **kwargs: Any
    ) -> None:
        """@@PLACEHOLDER@@"""

        super().__init__(message, func, **kwargs)


class UnsupportedVideoFormatError(CustomValueError):
    """Raised when an undefined video format value is passed."""


class InvalidVideoFormatError(CustomValueError):
    """Raised when the given clip has an invalid format."""

    def __init__(
        self, func: FuncExceptT, format: VideoFormatT | HoldsVideoFormatT,
        message: SupportsString = 'The format {format.name} is not supported!',
        **kwargs: Any
    ) -> None:
        """@@PLACEHOLDER@@"""

        from ..utils import get_video_format

        super().__init__(message, func, format=get_video_format(format), **kwargs)


class UnsupportedColorFamilyError(CustomValueError):
    """Raised when an undefined color family value is passed."""


class InvalidColorFamilyError(CustomValueError):
    """Raised when the given clip uses an invalid format."""

    def __init__(
        self, func: FuncExceptT | None,
        wrong: VideoFormatT | HoldsVideoFormatT | vs.ColorFamily,
        correct: VideoFormatT | HoldsVideoFormatT | vs.ColorFamily | Iterable[
            VideoFormatT | HoldsVideoFormatT | vs.ColorFamily
        ] = vs.YUV,
        message: SupportsString = 'Input clip must be of {correct} color family, not {wrong}!',
        **kwargs: Any
    ) -> None:
        """@@PLACEHOLDER@@"""

        from ..functions import to_arr
        from ..utils import get_color_family

        wrong_str = get_color_family(wrong).name
<<<<<<< HEAD
        correct_str = ', '.join(set(get_color_family(c).name for c in to_arr(correct)))  # type: ignore

        super().__init__(message, func, wrong=wrong_str, correct=correct_str, **kwargs)
=======

        super().__init__(
            message, func, wrong=wrong_str,
            correct=iter(set(get_color_family(c).name for c in to_arr(correct))), **kwargs  # type: ignore[arg-type]
        )
>>>>>>> 2af06d7e

    @staticmethod
    def check(
        to_check: VideoFormatT | HoldsVideoFormatT | vs.ColorFamily,
        correct: VideoFormatT | HoldsVideoFormatT | vs.ColorFamily | Iterable[
            VideoFormatT | HoldsVideoFormatT | vs.ColorFamily
        ],
        func: FuncExceptT | None = None, message: SupportsString | None = None,
        **kwargs: Any
    ) -> None:
        """@@PLACEHOLDER@@"""

        from ..functions import to_arr
        from ..utils import get_color_family

        to_check = get_color_family(to_check)
        correct_list = [get_color_family(c) for c in to_arr(correct)]  # type: ignore

        if to_check not in correct_list:
            if message is not None:
                kwargs.update(message=message)
            raise InvalidColorFamilyError(func, to_check, correct_list, **kwargs)


class UnsupportedSubsamplingError(CustomValueError):
    """Raised when an undefined subsampling value is passed."""


class InvalidSubsamplingError(CustomValueError):
    """Raised when the given clip has invalid subsampling."""

    def __init__(
        self, func: FuncExceptT, subsampling: str | VideoFormatT | HoldsVideoFormatT,
        message: SupportsString = 'The subsampling {subsampling} is not supported!',
        **kwargs: Any
    ) -> None:
        """@@PLACEHOLDER@@"""

        from ..utils import get_video_format

        subsampling = subsampling if isinstance(subsampling, str) else get_video_format(subsampling).name


class FormatsMismatchError(CustomValueError):
    """Raised when clips with different formats are given."""

    def __init__(
        self, func: FuncExceptT, message: SupportsString = 'The format of both clips must be equal!',
        **kwargs: Any
    ) -> None:
        """@@PLACEHOLDER@@"""

        super().__init__(message, func, **kwargs)


class FormatsRefClipMismatchError(FormatsMismatchError):
    """Raised when a ref clip and the main clip have different formats"""

    def __init__(
        self, func: FuncExceptT, message: SupportsString = 'The format of ref and main clip must be equal!',
        **kwargs: Any
    ) -> None:
        """@@PLACEHOLDER@@"""

        super().__init__(func, message, **kwargs)


class ResolutionsMismatchError(CustomValueError):
    """Raised when clips with different resolutions are given."""

    def __init__(
        self, func: FuncExceptT, message: SupportsString = 'The resolution of both clips must be equal!',
        **kwargs: Any
    ) -> None:
        """@@PLACEHOLDER@@"""

        super().__init__(message, func, **kwargs)


class ResolutionsRefClipMismatchError(ResolutionsMismatchError):
    """Raised when a ref clip and the main clip have different resolutions"""

    def __init__(
        self, func: FuncExceptT, message: SupportsString = 'The resolution of ref and main clip must be equal!',
        **kwargs: Any
    ) -> None:
        """@@PLACEHOLDER@@"""

        super().__init__(func, message, **kwargs)


class FramePropError(CustomKeyError):
    """Raised when there is an error with the frame props."""

    def __init__(
        self, func: FuncExceptT, key: str, message: SupportsString = 'Error while trying to get frame prop "{key}"!',
        **kwargs: Any
    ) -> None:
        """@@PLACEHOLDER@@"""

        super().__init__(message, func, key=key, **kwargs)


class TopFieldFirstError(CustomValueError):
    """Raised when the user must pass a TFF argument."""

    def __init__(
        self, func: FuncExceptT, message: SupportsString = 'You must set `tff` for this clip!',
        **kwargs: Any
    ) -> None:
        """@@PLACEHOLDER@@"""

        super().__init__(message, func, **kwargs)


class InvalidFramerateError(CustomValueError):
    """Raised when the given clip has an invalid framerate."""

    def __init__(self, func: FuncExceptT, clip: vs.VideoNode | Fraction,
                 message: SupportsString = '{fps} clips are not allowed!', **kwargs: Any) -> None:
        super().__init__(
            message, func, fps=clip.fps if isinstance(clip, vs.VideoNode) else clip, **kwargs  # type: ignore
        )

    @staticmethod
    def check(
        func: FuncExceptT, to_check: vs.VideoNode | Fraction | tuple[int, int] | float,
        correct: vs.VideoNode | Fraction | tuple[int, int] | float | Iterable[
            vs.VideoNode | Fraction | tuple[int, int] | float
        ], message: SupportsString = 'Input clip must have {correct} framerate, not {wrong}!', **kwargs: Any
    ) -> None:
<<<<<<< HEAD
        """@@PLACEHOLDER@@"""

        super().__init__(message, func, fps=clip.fps, **kwargs)
=======
        from ..functions import to_arr
        from ..utils import get_framerate

        to_check = get_framerate(to_check)
        correct_list = [
            get_framerate(c) for c in ([correct] if isinstance(correct, tuple) else to_arr(correct))  # type: ignore
        ]

        if to_check not in correct_list:
            raise InvalidFramerateError(
                func, to_check, message, wrong=to_check, correct=iter(set(correct_list)), **kwargs
            )
>>>>>>> 2af06d7e
<|MERGE_RESOLUTION|>--- conflicted
+++ resolved
@@ -113,17 +113,11 @@
         from ..utils import get_color_family
 
         wrong_str = get_color_family(wrong).name
-<<<<<<< HEAD
-        correct_str = ', '.join(set(get_color_family(c).name for c in to_arr(correct)))  # type: ignore
-
-        super().__init__(message, func, wrong=wrong_str, correct=correct_str, **kwargs)
-=======
 
         super().__init__(
             message, func, wrong=wrong_str,
             correct=iter(set(get_color_family(c).name for c in to_arr(correct))), **kwargs  # type: ignore[arg-type]
         )
->>>>>>> 2af06d7e
 
     @staticmethod
     def check(
@@ -255,11 +249,8 @@
             vs.VideoNode | Fraction | tuple[int, int] | float
         ], message: SupportsString = 'Input clip must have {correct} framerate, not {wrong}!', **kwargs: Any
     ) -> None:
-<<<<<<< HEAD
-        """@@PLACEHOLDER@@"""
-
-        super().__init__(message, func, fps=clip.fps, **kwargs)
-=======
+        """@@PLACEHOLDER@@"""
+
         from ..functions import to_arr
         from ..utils import get_framerate
 
@@ -271,5 +262,4 @@
         if to_check not in correct_list:
             raise InvalidFramerateError(
                 func, to_check, message, wrong=to_check, correct=iter(set(correct_list)), **kwargs
-            )
->>>>>>> 2af06d7e
+            )