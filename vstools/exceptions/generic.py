--- conflicted
+++ resolved
@@ -417,27 +417,18 @@
         self, func: FuncExceptT, version: int,
         message: SupportsString = '{version} is not a valid timecodes version!', **kwargs: Any
     ) -> None:
-<<<<<<< HEAD
-        super().__init__(
-            message, func, version=version, **kwargs  # type: ignore
-        )
-=======
         super().__init__(message, func, version=version, **kwargs)
->>>>>>> 636413d2
 
     @staticmethod
     def check(
         func: FuncExceptT, to_check: int, correct: int | Iterable[int] = [1, 2],
-<<<<<<< HEAD
         message: SupportsString = 'Timecodes version be in {correct}, not {wrong}!', **kwargs: Any
-=======
-        message: SupportsString = 'Timecodes version must be in {correct}, not {wrong}!', **kwargs: Any
->>>>>>> 636413d2
     ) -> None:
         """
         Check whether the given values are correct, and if not, throw this exception.
 
-<<<<<<< HEAD
+        :param func:                            Function returned for custom error handling.
+                                                This should only be set by VS package developers.
         :param to_check:                        Value to check. Must be an integer representing the timecodes version.
         :param correct:                         A correct value or an array of correct values.
                                                 Defaults to [1, 2] (V1, V2).
@@ -446,14 +437,6 @@
         :param message:                         Message to print when throwing the exception.
                                                 The message will be formatted to display the correct and wrong values
                                                 (`{correct}` and `{wrong}` respectively).
-=======
-        :param func:                            Function returned for custom error handling.
-                                                This should only be set by VS package developers.
-        :param to_check:                        Value to check. Must be an integer representing the timecodes version.
-        :param correct:                         A correct value or an array of correct values.
-                                                Defaults to [1, 2] (V1, V2).
-        :param message:                         Message to print when throwing the exception.
->>>>>>> 636413d2
         :param kwargs:                          Keyword arguments to pass on to the exception.
 
         :raises InvalidTimecodeVersionError:    Given timecodes version is not in list of correct versions.
