from __future__ import annotations

from typing import Any, Iterable

import vapoursynth as vs

from ..types import FuncExceptT, HoldsVideoFormatT, VideoFormatT
from .base import CustomKeyError, CustomOverflowError, CustomValueError

__all__ = [
    'FramesLengthError', 'ClipLengthError',

    'VariableFormatError', 'VariableResolutionError',

    'FormatsMismatchError', 'FormatsRefClipMismatchError',

    'ResolutionsMismatchError', 'ResolutionsRefClipMismatchError',

    'InvalidVideoFormatError',
    'InvalidColorFamilyError',
    'InvalidSubsamplingError',

    'UnsupportedVideoFormatError',
    'UnsupportedColorFamilyError',
    'UnsupportedSubsamplingError',

    'FramePropError',

    'TopFieldFirstError',

    'InvalidFramerateError'
]


class FramesLengthError(CustomOverflowError):
    def __init__(
        self, func: FuncExceptT,
        var_name: str, message: str = '"{var_name}" can\'t be greater than the clip length!',
        **kwargs: Any
    ) -> None:
<<<<<<< HEAD
        """@@PLACEHOLDER@@ PLEASE REPORT THIS IF YOU SEE THIS"""

        super().__init__(message, function, var_name=var_name, **kwargs)
=======
        super().__init__(message, func, var_name=var_name, **kwargs)
>>>>>>> eb40a596


class ClipLengthError(CustomOverflowError):
    ...


class VariableFormatError(CustomValueError):
    """Raised when clip is of a variable format."""

    def __init__(
        self, func: FuncExceptT, message: str = 'Variable-format clips not supported!',
        **kwargs: Any
    ) -> None:
<<<<<<< HEAD
        """@@PLACEHOLDER@@ PLEASE REPORT THIS IF YOU SEE THIS"""

        super().__init__(message, function, **kwargs)
=======
        super().__init__(message, func, **kwargs)
>>>>>>> eb40a596


class VariableResolutionError(CustomValueError):
    """Raised when clip is of a variable resolution."""

    def __init__(
        self, func: FuncExceptT, message: str = 'Variable-resolution clips not supported!',
        **kwargs: Any
    ) -> None:
<<<<<<< HEAD
        """@@PLACEHOLDER@@ PLEASE REPORT THIS IF YOU SEE THIS"""

        super().__init__(message, function, **kwargs)
=======
        super().__init__(message, func, **kwargs)
>>>>>>> eb40a596


class UnsupportedVideoFormatError(CustomValueError):
    """Raised when an undefined video format value is passed."""


class InvalidVideoFormatError(CustomValueError):
    """Raised when the given clip has an invalid format."""

    def __init__(
        self, func: FuncExceptT, format: VideoFormatT | HoldsVideoFormatT,
        message: str = 'The format {format.name} is not supported!',
        **kwargs: Any
    ) -> None:
        """@@PLACEHOLDER@@ PLEASE REPORT THIS IF YOU SEE THIS"""

        from ..utils import get_format
<<<<<<< HEAD

        super().__init__(message, function, format=get_format(format), **kwargs)
=======
        super().__init__(message, func, format=get_format(format), **kwargs)
>>>>>>> eb40a596


class UnsupportedColorFamilyError(CustomValueError):
    """Raised when an undefined color family value is passed."""


class InvalidColorFamilyError(CustomValueError):
    """Raised when the given clip uses an invalid format."""

    def __init__(
        self, func: FuncExceptT | None,
        wrong: VideoFormatT | HoldsVideoFormatT | vs.ColorFamily,
        correct: VideoFormatT | HoldsVideoFormatT | vs.ColorFamily | Iterable[
            VideoFormatT | HoldsVideoFormatT | vs.ColorFamily
        ] = vs.YUV,
        message: str = 'Input clip must be of {correct} color family, not {wrong}!',
        **kwargs: Any
    ) -> None:
        """@@PLACEHOLDER@@ PLEASE REPORT THIS IF YOU SEE THIS"""

        from ..functions import to_arr
        from ..utils import get_color_family

        wrong_str = get_color_family(wrong).name
        correct_str = ', '.join(set(get_color_family(c).name for c in to_arr(correct)))  # type: ignore
<<<<<<< HEAD

        super().__init__(message, function, wrong=wrong_str, correct=correct_str, **kwargs)
=======
        super().__init__(message, func, wrong=wrong_str, correct=correct_str, **kwargs)
>>>>>>> eb40a596

    @staticmethod
    def check(
        to_check: VideoFormatT | HoldsVideoFormatT | vs.ColorFamily,
        correct: VideoFormatT | HoldsVideoFormatT | vs.ColorFamily | Iterable[
            VideoFormatT | HoldsVideoFormatT | vs.ColorFamily
        ],
        func: FuncExceptT | None = None, message: str | None = None,
        **kwargs: Any
    ) -> None:
        """@@PLACEHOLDER@@ PLEASE REPORT THIS IF YOU SEE THIS"""

        from ..functions import to_arr
        from ..utils import get_color_family

        to_check = get_color_family(to_check)
        correct_list = [get_color_family(c) for c in to_arr(correct)]  # type: ignore

        if to_check not in correct_list:
            if message is not None:
                kwargs.update(message=message)
            raise InvalidColorFamilyError(func, to_check, correct_list, **kwargs)


class UnsupportedSubsamplingError(CustomValueError):
    """Raised when an undefined subsampling value is passed."""


class InvalidSubsamplingError(CustomValueError):
    """Raised when the given clip has invalid subsampling."""

    def __init__(
        self, func: FuncExceptT, subsampling: str | VideoFormatT | HoldsVideoFormatT,
        message: str = 'The subsampling {subsampling} is not supported!',
        **kwargs: Any
    ) -> None:
        """@@PLACEHOLDER@@ PLEASE REPORT THIS IF YOU SEE THIS"""

        from ..utils import get_format

        subsampling = subsampling if isinstance(subsampling, str) else get_format(subsampling).name
<<<<<<< HEAD

        super().__init__(message, function, subsampling=subsampling, **kwargs)
=======
        super().__init__(message, func, subsampling=subsampling, **kwargs)
>>>>>>> eb40a596


class FormatsMismatchError(CustomValueError):
    """Raised when clips with different formats are given."""

    def __init__(
        self, func: FuncExceptT, message: str = 'The format of both clips must be equal!',
        **kwargs: Any
    ) -> None:
<<<<<<< HEAD
        """@@PLACEHOLDER@@ PLEASE REPORT THIS IF YOU SEE THIS"""

        super().__init__(message, function, **kwargs)
=======
        super().__init__(message, func, **kwargs)
>>>>>>> eb40a596


class FormatsRefClipMismatchError(FormatsMismatchError):
    """Raised when a ref clip and the main clip have different formats"""

    def __init__(
        self, func: FuncExceptT, message: str = 'The format of ref and main clip must be equal!',
        **kwargs: Any
    ) -> None:
<<<<<<< HEAD
        """@@PLACEHOLDER@@ PLEASE REPORT THIS IF YOU SEE THIS"""

        super().__init__(function, message, **kwargs)
=======
        super().__init__(func, message, **kwargs)
>>>>>>> eb40a596


class ResolutionsMismatchError(CustomValueError):
    """Raised when clips with different resolutions are given."""

    def __init__(
        self, func: FuncExceptT, message: str = 'The resolution of both clips must be equal!',
        **kwargs: Any
    ) -> None:
<<<<<<< HEAD
        """@@PLACEHOLDER@@ PLEASE REPORT THIS IF YOU SEE THIS"""

        super().__init__(message, function, **kwargs)
=======
        super().__init__(message, func, **kwargs)
>>>>>>> eb40a596


class ResolutionsRefClipMismatchError(ResolutionsMismatchError):
    """Raised when a ref clip and the main clip have different resolutions"""

    def __init__(
        self, func: FuncExceptT, message: str = 'The resolution of ref and main clip must be equal!',
        **kwargs: Any
    ) -> None:
<<<<<<< HEAD
        """@@PLACEHOLDER@@ PLEASE REPORT THIS IF YOU SEE THIS"""

        super().__init__(function, message, **kwargs)
=======
        super().__init__(func, message, **kwargs)
>>>>>>> eb40a596


class FramePropError(CustomKeyError):
    """Raised when there is an error with the frame props."""

    def __init__(
        self, func: FuncExceptT, key: str, message: str = 'Error while trying to get frame prop "{key}"!',
        **kwargs: Any
    ) -> None:
<<<<<<< HEAD
        """@@PLACEHOLDER@@ PLEASE REPORT THIS IF YOU SEE THIS"""

        super().__init__(message, function, key=key, **kwargs)
=======
        super().__init__(message, func, key=key, **kwargs)
>>>>>>> eb40a596


class TopFieldFirstError(CustomValueError):
    """Raised when the user must pass a TFF argument."""

    def __init__(
        self, func: FuncExceptT, message: str = 'You must set `tff` for this clip!',
        **kwargs: Any
    ) -> None:
<<<<<<< HEAD
        """@@PLACEHOLDER@@ PLEASE REPORT THIS IF YOU SEE THIS"""

        super().__init__(message, function, **kwargs)
=======
        super().__init__(message, func, **kwargs)
>>>>>>> eb40a596


class InvalidFramerateError(CustomValueError):
    """Raised when the given clip has an invalid framerate."""

    def __init__(
        self, func: FuncExceptT, clip: vs.VideoNode, message: str = '{fps} clips are not allowed!',
        **kwargs: Any
    ) -> None:
<<<<<<< HEAD
        """@@PLACEHOLDER@@ PLEASE REPORT THIS IF YOU SEE THIS"""

        super().__init__(message, function, fps=clip.fps, **kwargs)
=======
        super().__init__(message, func, fps=clip.fps, **kwargs)
>>>>>>> eb40a596
<|MERGE_RESOLUTION|>--- conflicted
+++ resolved
@@ -38,13 +38,9 @@
         var_name: str, message: str = '"{var_name}" can\'t be greater than the clip length!',
         **kwargs: Any
     ) -> None:
-<<<<<<< HEAD
-        """@@PLACEHOLDER@@ PLEASE REPORT THIS IF YOU SEE THIS"""
-
-        super().__init__(message, function, var_name=var_name, **kwargs)
-=======
+        """@@PLACEHOLDER@@ PLEASE REPORT THIS IF YOU SEE THIS"""
+
         super().__init__(message, func, var_name=var_name, **kwargs)
->>>>>>> eb40a596
 
 
 class ClipLengthError(CustomOverflowError):
@@ -58,13 +54,9 @@
         self, func: FuncExceptT, message: str = 'Variable-format clips not supported!',
         **kwargs: Any
     ) -> None:
-<<<<<<< HEAD
-        """@@PLACEHOLDER@@ PLEASE REPORT THIS IF YOU SEE THIS"""
-
-        super().__init__(message, function, **kwargs)
-=======
-        super().__init__(message, func, **kwargs)
->>>>>>> eb40a596
+        """@@PLACEHOLDER@@ PLEASE REPORT THIS IF YOU SEE THIS"""
+
+        super().__init__(message, func, **kwargs)
 
 
 class VariableResolutionError(CustomValueError):
@@ -74,13 +66,9 @@
         self, func: FuncExceptT, message: str = 'Variable-resolution clips not supported!',
         **kwargs: Any
     ) -> None:
-<<<<<<< HEAD
-        """@@PLACEHOLDER@@ PLEASE REPORT THIS IF YOU SEE THIS"""
-
-        super().__init__(message, function, **kwargs)
-=======
-        super().__init__(message, func, **kwargs)
->>>>>>> eb40a596
+        """@@PLACEHOLDER@@ PLEASE REPORT THIS IF YOU SEE THIS"""
+
+        super().__init__(message, func, **kwargs)
 
 
 class UnsupportedVideoFormatError(CustomValueError):
@@ -98,12 +86,8 @@
         """@@PLACEHOLDER@@ PLEASE REPORT THIS IF YOU SEE THIS"""
 
         from ..utils import get_format
-<<<<<<< HEAD
-
-        super().__init__(message, function, format=get_format(format), **kwargs)
-=======
+
         super().__init__(message, func, format=get_format(format), **kwargs)
->>>>>>> eb40a596
 
 
 class UnsupportedColorFamilyError(CustomValueError):
@@ -129,12 +113,8 @@
 
         wrong_str = get_color_family(wrong).name
         correct_str = ', '.join(set(get_color_family(c).name for c in to_arr(correct)))  # type: ignore
-<<<<<<< HEAD
-
-        super().__init__(message, function, wrong=wrong_str, correct=correct_str, **kwargs)
-=======
+
         super().__init__(message, func, wrong=wrong_str, correct=correct_str, **kwargs)
->>>>>>> eb40a596
 
     @staticmethod
     def check(
@@ -176,12 +156,7 @@
         from ..utils import get_format
 
         subsampling = subsampling if isinstance(subsampling, str) else get_format(subsampling).name
-<<<<<<< HEAD
-
-        super().__init__(message, function, subsampling=subsampling, **kwargs)
-=======
         super().__init__(message, func, subsampling=subsampling, **kwargs)
->>>>>>> eb40a596
 
 
 class FormatsMismatchError(CustomValueError):
@@ -191,13 +166,9 @@
         self, func: FuncExceptT, message: str = 'The format of both clips must be equal!',
         **kwargs: Any
     ) -> None:
-<<<<<<< HEAD
-        """@@PLACEHOLDER@@ PLEASE REPORT THIS IF YOU SEE THIS"""
-
-        super().__init__(message, function, **kwargs)
-=======
-        super().__init__(message, func, **kwargs)
->>>>>>> eb40a596
+        """@@PLACEHOLDER@@ PLEASE REPORT THIS IF YOU SEE THIS"""
+
+        super().__init__(message, func, **kwargs)
 
 
 class FormatsRefClipMismatchError(FormatsMismatchError):
@@ -207,13 +178,9 @@
         self, func: FuncExceptT, message: str = 'The format of ref and main clip must be equal!',
         **kwargs: Any
     ) -> None:
-<<<<<<< HEAD
-        """@@PLACEHOLDER@@ PLEASE REPORT THIS IF YOU SEE THIS"""
-
-        super().__init__(function, message, **kwargs)
-=======
+        """@@PLACEHOLDER@@ PLEASE REPORT THIS IF YOU SEE THIS"""
+
         super().__init__(func, message, **kwargs)
->>>>>>> eb40a596
 
 
 class ResolutionsMismatchError(CustomValueError):
@@ -223,13 +190,9 @@
         self, func: FuncExceptT, message: str = 'The resolution of both clips must be equal!',
         **kwargs: Any
     ) -> None:
-<<<<<<< HEAD
-        """@@PLACEHOLDER@@ PLEASE REPORT THIS IF YOU SEE THIS"""
-
-        super().__init__(message, function, **kwargs)
-=======
-        super().__init__(message, func, **kwargs)
->>>>>>> eb40a596
+        """@@PLACEHOLDER@@ PLEASE REPORT THIS IF YOU SEE THIS"""
+
+        super().__init__(message, func, **kwargs)
 
 
 class ResolutionsRefClipMismatchError(ResolutionsMismatchError):
@@ -239,13 +202,9 @@
         self, func: FuncExceptT, message: str = 'The resolution of ref and main clip must be equal!',
         **kwargs: Any
     ) -> None:
-<<<<<<< HEAD
-        """@@PLACEHOLDER@@ PLEASE REPORT THIS IF YOU SEE THIS"""
-
-        super().__init__(function, message, **kwargs)
-=======
+        """@@PLACEHOLDER@@ PLEASE REPORT THIS IF YOU SEE THIS"""
+
         super().__init__(func, message, **kwargs)
->>>>>>> eb40a596
 
 
 class FramePropError(CustomKeyError):
@@ -255,13 +214,9 @@
         self, func: FuncExceptT, key: str, message: str = 'Error while trying to get frame prop "{key}"!',
         **kwargs: Any
     ) -> None:
-<<<<<<< HEAD
-        """@@PLACEHOLDER@@ PLEASE REPORT THIS IF YOU SEE THIS"""
-
-        super().__init__(message, function, key=key, **kwargs)
-=======
+        """@@PLACEHOLDER@@ PLEASE REPORT THIS IF YOU SEE THIS"""
+
         super().__init__(message, func, key=key, **kwargs)
->>>>>>> eb40a596
 
 
 class TopFieldFirstError(CustomValueError):
@@ -271,13 +226,9 @@
         self, func: FuncExceptT, message: str = 'You must set `tff` for this clip!',
         **kwargs: Any
     ) -> None:
-<<<<<<< HEAD
-        """@@PLACEHOLDER@@ PLEASE REPORT THIS IF YOU SEE THIS"""
-
-        super().__init__(message, function, **kwargs)
-=======
-        super().__init__(message, func, **kwargs)
->>>>>>> eb40a596
+        """@@PLACEHOLDER@@ PLEASE REPORT THIS IF YOU SEE THIS"""
+
+        super().__init__(message, func, **kwargs)
 
 
 class InvalidFramerateError(CustomValueError):
@@ -287,10 +238,6 @@
         self, func: FuncExceptT, clip: vs.VideoNode, message: str = '{fps} clips are not allowed!',
         **kwargs: Any
     ) -> None:
-<<<<<<< HEAD
-        """@@PLACEHOLDER@@ PLEASE REPORT THIS IF YOU SEE THIS"""
-
-        super().__init__(message, function, fps=clip.fps, **kwargs)
-=======
-        super().__init__(message, func, fps=clip.fps, **kwargs)
->>>>>>> eb40a596
+        """@@PLACEHOLDER@@ PLEASE REPORT THIS IF YOU SEE THIS"""
+
+        super().__init__(message, func, fps=clip.fps, **kwargs)