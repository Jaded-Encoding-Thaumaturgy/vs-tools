from __future__ import annotations
from typing import Any

from ..types import FuncExceptT
from .base import CustomPermissionError, CustomValueError

__all__ = [
    'UndefinedMatrixError',
    'UndefinedTransferError',
    'UndefinedPrimariesError',

    'ReservedMatrixError',
    'ReservedTransferError',
    'ReservedPrimariesError',

    'InvalidMatrixError',
    'InvalidTransferError',
    'InvalidPrimariesError',

    'UnsupportedMatrixError',
    'UnsupportedTransferError',
    'UnsupportedPrimariesError',
    'UnsupportedColorRangeError'
]

########################################################
# Matrix


class UndefinedMatrixError(CustomValueError):
    """Raised when an undefined matrix is passed."""


class ReservedMatrixError(CustomPermissionError):
    """Raised when a reserved matrix is requested."""


class UnsupportedMatrixError(CustomValueError):
    """Raised when an unsupported matrix is passed."""


class InvalidMatrixError(CustomValueError):
    """Raised when an invalid matrix is passed."""

    def __init__(
        self, func: FuncExceptT, matrix: int = 2, message: str = 'You can\'t set a matrix of {matrix}!',
        **kwargs: Any
    ) -> None:
<<<<<<< HEAD
        """@@PLACEHOLDER@@ PLEASE REPORT THIS IF YOU SEE THIS"""

        super().__init__(message, function, matrix=matrix, **kwargs)
=======
        super().__init__(message, func, matrix=matrix, **kwargs)
>>>>>>> eb40a596


########################################################
# Transfer

class UndefinedTransferError(CustomValueError):
    """Raised when an undefined transfer is passed."""


class ReservedTransferError(CustomPermissionError):
    """Raised when a reserved transfer is requested."""


class UnsupportedTransferError(CustomValueError):
    """Raised when an unsupported transfer is passed."""


class InvalidTransferError(CustomValueError):
    """Raised when an invalid matrix is passed."""

    def __init__(
        self, func: FuncExceptT, transfer: int = 2, message: str = 'You can\'t set a transfer of {transfer}!',
        **kwargs: Any
    ) -> None:
<<<<<<< HEAD
        """@@PLACEHOLDER@@ PLEASE REPORT THIS IF YOU SEE THIS"""

        super().__init__(message, function, transfer=transfer, **kwargs)
=======
        super().__init__(message, func, transfer=transfer, **kwargs)
>>>>>>> eb40a596


########################################################
# Primaries

class UndefinedPrimariesError(CustomValueError):
    """Raised when an undefined primaries value is passed."""


class ReservedPrimariesError(CustomPermissionError):
    """Raised when reserved primaries are requested."""


class UnsupportedPrimariesError(CustomValueError):
    """Raised when a unsupported primaries value is passed."""


class InvalidPrimariesError(CustomValueError):
    """Raised when an invalid matrix is passed."""

    def __init__(
        self, func: FuncExceptT, primaries: int = 2, message: str = 'You can\'t set primaries of {primaries}!',
        **kwargs: Any
    ) -> None:
<<<<<<< HEAD
        """@@PLACEHOLDER@@ PLEASE REPORT THIS IF YOU SEE THIS"""

        super().__init__(message, function, primaries=primaries, **kwargs)
=======
        super().__init__(message, func, primaries=primaries, **kwargs)
>>>>>>> eb40a596


########################################################
# ColorRange

class UnsupportedColorRangeError(CustomValueError):
    """Raised when a unsupported color range value is passed."""<|MERGE_RESOLUTION|>--- conflicted
+++ resolved
@@ -46,13 +46,9 @@
         self, func: FuncExceptT, matrix: int = 2, message: str = 'You can\'t set a matrix of {matrix}!',
         **kwargs: Any
     ) -> None:
-<<<<<<< HEAD
         """@@PLACEHOLDER@@ PLEASE REPORT THIS IF YOU SEE THIS"""
 
-        super().__init__(message, function, matrix=matrix, **kwargs)
-=======
         super().__init__(message, func, matrix=matrix, **kwargs)
->>>>>>> eb40a596
 
 
 ########################################################
@@ -77,13 +73,9 @@
         self, func: FuncExceptT, transfer: int = 2, message: str = 'You can\'t set a transfer of {transfer}!',
         **kwargs: Any
     ) -> None:
-<<<<<<< HEAD
         """@@PLACEHOLDER@@ PLEASE REPORT THIS IF YOU SEE THIS"""
 
-        super().__init__(message, function, transfer=transfer, **kwargs)
-=======
         super().__init__(message, func, transfer=transfer, **kwargs)
->>>>>>> eb40a596
 
 
 ########################################################
@@ -108,13 +100,9 @@
         self, func: FuncExceptT, primaries: int = 2, message: str = 'You can\'t set primaries of {primaries}!',
         **kwargs: Any
     ) -> None:
-<<<<<<< HEAD
         """@@PLACEHOLDER@@ PLEASE REPORT THIS IF YOU SEE THIS"""
 
-        super().__init__(message, function, primaries=primaries, **kwargs)
-=======
         super().__init__(message, func, primaries=primaries, **kwargs)
->>>>>>> eb40a596
 
 
 ########################################################
