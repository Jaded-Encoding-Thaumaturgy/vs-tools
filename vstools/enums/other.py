from __future__ import annotations

from fractions import Fraction
from math import gcd as max_common_div
from typing import NamedTuple, TypeVar, overload

import vapoursynth as vs

from ..types import FuncExceptT
from .base import CustomIntEnum, CustomStrEnum

__all__ = [
    'Direction',
    'Dar', 'Par',
    'Region',
    'Resolution',
    'Coordinate',
    'Position',
    'Size'
]


class Direction(CustomIntEnum):
    """Enum to simplify direction argument."""

    HORIZONTAL = 0
    """@@PLACEHOLDER@@"""

    VERTICAL = 1
    """@@PLACEHOLDER@@"""

    LEFT = 2
    RIGHT = 3
    UP = 4
    DOWN = 5

    @property
    def is_axis(self) -> bool:
        return self <= self.VERTICAL

    @property
    def is_way(self) -> bool:
        return self > self.VERTICAL

    @property
    def string(self) -> str:
        return self._name_.lower()


class Par(Fraction):
    @overload
    @staticmethod
    def get_ar(width: int, height: int, /) -> Fraction:
        ...

    @overload
    @staticmethod
    def get_ar(clip: vs.VideoNode, /) -> Fraction:
        ...

    @staticmethod
    def get_ar(clip_width: vs.VideoNode | int, height: int = 0, /) -> Fraction:
        if isinstance(clip_width, vs.VideoNode):
            width, height = clip_width.width, clip_width.height  # type: ignore
        else:
            width, height = clip_width, height

        gcd = max_common_div(width, height)

        return Fraction(int(width / gcd), int(height / gcd))


class Dar(CustomStrEnum):
    """StrEnum signifying an analog television aspect ratio."""

    WIDE = 'wide'
    """@@PLACEHOLDER@@"""

    FULL = 'full'
    """@@PLACEHOLDER@@"""

    SQUARE = 'square'
    """@@PLACEHOLDER@@"""

    @classmethod
    def from_video(
        cls, src: vs.VideoNode | vs.VideoFrame | vs.FrameProps, strict: bool = False, func: FuncExceptT | None = None
    ) -> Dar:
        """@@PLACEHOLDER@@"""

        from ..exceptions import CustomValueError, FramePropError
        from ..utils import get_prop

        try:
            sar = get_prop(src, "_SARDen", int), get_prop(src, "_SARNum", int)
        except FramePropError:
            if strict:
                raise FramePropError(
                    '', '', 'SAR props not found! Make sure your video indexing plugin sets them!'
                )

            return Dar.WIDE

        match sar:
            case (11, 10) | (9, 8): return Dar.FULL
            case (33, 40) | (27, 32): return Dar.WIDE

        raise CustomValueError("Could not calculate DAR. Please set the DAR manually.")


class Region(CustomStrEnum):
    """StrEnum signifying an analog television region."""

    UNKNOWN = 'unknown'
    NTSC = 'NTSC'
<<<<<<< HEAD
    """@@PLACEHOLDER@@"""

    NTSCJ = 'NTSCJ'
    """@@PLACEHOLDER@@"""

    PAL = 'PAL'
    """@@PLACEHOLDER@@"""
=======
    NTSCi = 'NTSCi'
    PAL = 'PAL'
    PALi = 'PALi'
    FILM = 'FILM'
    NTSC_FILM = 'NTSC (FILM)'

    @property
    def framerate(self) -> Fraction:
        return _region_framerate_map[self]

    @classmethod
    def from_framerate(cls, framerate: float | Fraction) -> Region:
        return _framerate_region_map[Fraction(framerate)]


_region_framerate_map = {
    Region.UNKNOWN: Fraction(0),
    Region.NTSC: Fraction(30000, 1001),
    Region.NTSCi: Fraction(60000, 1001),
    Region.PAL: Fraction(25, 1),
    Region.PALi: Fraction(50, 1),
    Region.FILM: Fraction(24, 1),
    Region.NTSC_FILM: Fraction(24000, 1001),
}

_framerate_region_map = {r.framerate: r for r in Region}
>>>>>>> 368fb7f2


class Resolution(NamedTuple):
    """Tuple representing a resolution."""

    width: int
    """@@PLACEHOLDER@@"""

    height: int
<<<<<<< HEAD
    """@@PLACEHOLDER@@"""
=======


class Coordinate:
    """
    Positive set of (x, y) coordinates.

    :raises ValueError:     Negative values get passed.
    """

    x: int
    y: int

    @overload
    def __init__(self: SelfCoord, other: tuple[int, int] | SelfCoord, /) -> None:
        ...

    @overload
    def __init__(self: SelfCoord, x: int, y: int, /) -> None:
        ...

    def __init__(self: SelfCoord, x_or_self: int | tuple[int, int] | SelfCoord, y: int, /) -> None:  # type: ignore
        from ..exceptions import CustomValueError

        if isinstance(x_or_self, int):
            x = x_or_self
        else:
            x, y = x_or_self if isinstance(x_or_self, tuple) else (x_or_self.x, x_or_self.y)

        if x < 0 or y < 0:
            raise CustomValueError("Values can't be negative!", self.__class__)

        self.x = x
        self.y = y


SelfCoord = TypeVar('SelfCoord', bound=Coordinate)


class Position(Coordinate):
    ...


class Size(Coordinate):
    ...
>>>>>>> 368fb7f2
<|MERGE_RESOLUTION|>--- conflicted
+++ resolved
@@ -112,21 +112,25 @@
     """StrEnum signifying an analog television region."""
 
     UNKNOWN = 'unknown'
+    """@@PLACEHOLDER@@"""
+
     NTSC = 'NTSC'
-<<<<<<< HEAD
-    """@@PLACEHOLDER@@"""
-
-    NTSCJ = 'NTSCJ'
+    """@@PLACEHOLDER@@"""
+
+    NTSCi = 'NTSCi'
     """@@PLACEHOLDER@@"""
 
     PAL = 'PAL'
     """@@PLACEHOLDER@@"""
-=======
-    NTSCi = 'NTSCi'
-    PAL = 'PAL'
+
     PALi = 'PALi'
+    """@@PLACEHOLDER@@"""
+
     FILM = 'FILM'
+    """@@PLACEHOLDER@@"""
+
     NTSC_FILM = 'NTSC (FILM)'
+    """@@PLACEHOLDER@@"""
 
     @property
     def framerate(self) -> Fraction:
@@ -148,7 +152,6 @@
 }
 
 _framerate_region_map = {r.framerate: r for r in Region}
->>>>>>> 368fb7f2
 
 
 class Resolution(NamedTuple):
@@ -158,9 +161,7 @@
     """@@PLACEHOLDER@@"""
 
     height: int
-<<<<<<< HEAD
-    """@@PLACEHOLDER@@"""
-=======
+    """@@PLACEHOLDER@@"""
 
 
 class Coordinate:
@@ -171,7 +172,10 @@
     """
 
     x: int
+    """@@PLACEHOLDER@@"""
+
     y: int
+    """@@PLACEHOLDER@@"""
 
     @overload
     def __init__(self: SelfCoord, other: tuple[int, int] | SelfCoord, /) -> None:
@@ -200,9 +204,8 @@
 
 
 class Position(Coordinate):
-    ...
+    """@@PLACEHOLDER@@"""
 
 
 class Size(Coordinate):
-    ...
->>>>>>> 368fb7f2
+    """@@PLACEHOLDER@@"""