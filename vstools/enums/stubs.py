from __future__ import annotations

from string import capwords
from typing import TYPE_CHECKING, Any, Iterable, TypeVar, overload

import vapoursynth as vs

from ..types import MISSING, FuncExceptT, classproperty
from .base import CustomIntEnum
from ..exceptions import CustomError

__all__ = [
    'PropEnum',

    '_base_from_video',

    '_MatrixMeta',
    '_TransferMeta',
    '_PrimariesMeta',
    '_ColorRangeMeta',
    '_ChromaLocationMeta',
    '_FieldBasedMeta'
]


class PropEnum(CustomIntEnum):
    @classmethod
    def is_unknown(cls: type[SelfPropEnum], value: int | SelfPropEnum) -> bool:
        """@@PLACEHOLDER@@"""

        return False

    @classproperty
    def prop_key(cls: type[SelfPropEnum]) -> str:  # type: ignore
        """@@PLACEHOLDER@@"""

        return f'_{cls.__name__}'

    if TYPE_CHECKING:
        def __new__(
            cls: type[SelfPropEnum], value: int | SelfPropEnum | vs.VideoNode | vs.VideoFrame | vs.FrameProps
        ) -> SelfPropEnum:
            ...

        @overload
        @classmethod
        def from_param(
            cls: type[SelfPropEnum], value: None, func_except: FuncExceptT | None = None
        ) -> None:
            ...

        @overload
        @classmethod
        def from_param(
            cls: type[SelfPropEnum], value: int | SelfPropEnum, func_except: FuncExceptT | None = None
        ) -> SelfPropEnum:
            ...

        @overload
        @classmethod
        def from_param(
            cls: type[SelfPropEnum], value: int | SelfPropEnum | None, func_except: FuncExceptT | None = None
        ) -> SelfPropEnum | None:
            ...

        @classmethod
        def from_param(cls: Any, value: Any, func_except: Any = None) -> SelfPropEnum | None:
            """@@PLACEHOLDER@@"""

    @classmethod
    def _missing_(cls: type[SelfPropEnum], value: Any) -> SelfPropEnum | None:
        if isinstance(value, vs.VideoNode | vs.VideoFrame | vs.FrameProps):
            return cls.from_video(value, True)
        return super().from_param(value)

    @classmethod
    def from_res(cls: type[SelfPropEnum], frame: vs.VideoNode | vs.VideoFrame) -> SelfPropEnum:
        """@@PLACEHOLDER@@"""
        raise NotImplementedError

    @classmethod
    def from_video(
        cls: type[SelfPropEnum], src: vs.VideoNode | vs.VideoFrame | vs.FrameProps, strict: bool = False,
        func: FuncExceptT | None = None
    ) -> SelfPropEnum:
        """@@PLACEHOLDER@@"""
        raise NotImplementedError

    @classmethod
    def ensure_presence(
        cls: type[SelfPropEnum], clip: vs.VideoNode, value: int | SelfPropEnum | None, func: FuncExceptT | None = None
    ) -> vs.VideoNode:
        """@@PLACEHOLDER@@"""
        enum_value = cls.from_param(value, func) or cls.from_video(clip, True)

        return clip.std.SetFrameProp(enum_value.prop_key, enum_value.value)

    @staticmethod
    def ensure_presences(
        clip: vs.VideoNode, prop_enums: Iterable[type[SelfPropEnum] | SelfPropEnum], func: FuncExceptT | None = None
    ) -> vs.VideoNode:
        """@@PLACEHOLDER@@"""
        return clip.std.SetFrameProps(**{
            value.prop_key: value.value  # type: ignore
            for value in [
                cls if isinstance(cls, PropEnum) else cls.from_video(clip, True)
                for cls in prop_enums
            ]
        })

<<<<<<< HEAD
    def as_string(self) -> str:
        """@@PLACEHOLDER@@"""
=======
    @property
    def pretty_string(self) -> str:
        return capwords(self.string.replace('_', ' '))

    @property
    def string(self) -> str:
>>>>>>> 368fb7f2
        return self._name_.lower()

    @classmethod
    def is_valid(cls, value: int) -> bool:
        return value in map(int, cls.__members__.values())


SelfPropEnum = TypeVar('SelfPropEnum', bound=PropEnum)


def _base_from_video(
    cls: type[SelfPropEnum], src: vs.VideoNode | vs.VideoFrame | vs.FrameProps, exception: type[CustomError],
    strict: bool, func: FuncExceptT | None = None
) -> SelfPropEnum:
    from ..utils import get_prop
    from ..functions import fallback

    func = fallback(func, cls.from_video)  # type: ignore

    value = get_prop(src, cls, int, default=MISSING if strict else None)

    if value is None or cls.is_unknown(value):  # type: ignore
        if strict:
            raise exception('{class_name} is undefined.', func, class_name=cls, reason=value)

        if isinstance(src, vs.FrameProps):
            raise exception('Can\'t determine {class_name} from FrameProps.', func, class_name=cls)

        return cls.from_res(src)  # type: ignore

    return cls(value)  # type: ignore


if TYPE_CHECKING:
    from .color import ColorRange, ColorRangeT, Matrix, MatrixT, Primaries, PrimariesT, Transfer, TransferT
    from .generic import ChromaLocation, ChromaLocationT, FieldBased, FieldBasedT

    class _MatrixMeta(PropEnum, vs.MatrixCoefficients):  # type: ignore
        def __new__(cls: type[Matrix], value: MatrixT) -> Matrix:  # type: ignore
            ...

        @overload
        @classmethod
        def from_param(  # type: ignore
            cls: type[Matrix], value: None, func_except: FuncExceptT | None = None
        ) -> None:
            ...

        @overload
        @classmethod
        def from_param(  # type: ignore
            cls: type[Matrix], value: int | Matrix | MatrixT, func_except: FuncExceptT | None = None
        ) -> Matrix:
            ...

        @overload
        @classmethod
        def from_param(  # type: ignore
            cls: type[Matrix], value: int | Matrix | MatrixT | None, func_except: FuncExceptT | None = None
        ) -> Matrix | None:
            ...

        @classmethod
        def from_param(cls: Any, value: Any, func_except: Any = None) -> Matrix | None:
            """
            Determine the Matrix through a parameter.

            :param value:           Value or Matrix object.
            :param func_except:     Exception function.

            :return:                Matrix object or None.
            """

    class _TransferMeta(PropEnum, vs.TransferCharacteristics):  # type: ignore
        def __new__(cls: type[Transfer], value: TransferT) -> Transfer:  # type: ignore
            ...

        @overload
        @classmethod
        def from_param(  # type: ignore
            cls: type[Transfer], value: None, func_except: FuncExceptT | None = None
        ) -> None:
            ...

        @overload
        @classmethod
        def from_param(  # type: ignore
            cls: type[Transfer], value: int | Transfer | TransferT, func_except: FuncExceptT | None = None
        ) -> Transfer:
            ...

        @overload
        @classmethod
        def from_param(  # type: ignore
            cls: type[Transfer], value: int | Transfer | TransferT | None, func_except: FuncExceptT | None = None
        ) -> Transfer | None:
            ...

        @classmethod
        def from_param(cls: Any, value: Any, func_except: Any = None) -> Transfer | None:
            """
            Determine the Transfer through a parameter.

            :param value:           Value or Transfer object.
            :param func_except:     Exception function.

            :return:                Transfer object or None.
            """

    class _PrimariesMeta(PropEnum, vs.ColorPrimaries):  # type: ignore
        def __new__(cls: type[Primaries], value: PrimariesT) -> Primaries:  # type: ignore
            ...

        @overload
        @classmethod
        def from_param(  # type: ignore
            cls: type[Primaries], value: None, func_except: FuncExceptT | None = None
        ) -> None:
            ...

        @overload
        @classmethod
        def from_param(  # type: ignore
            cls: type[Primaries], value: int | Primaries | PrimariesT, func_except: FuncExceptT | None = None
        ) -> Primaries:
            ...

        @overload
        @classmethod
        def from_param(  # type: ignore
            cls: type[Primaries], value: int | Primaries | PrimariesT | None, func_except: FuncExceptT | None = None
        ) -> Primaries | None:
            ...

        @classmethod
        def from_param(cls: Any, value: Any, func_except: Any = None) -> Primaries | None:
            """
            Determine the Primaries through a parameter.

            :param value:           Value or Primaries object.
            :param func_except:     Exception function.

            :return:                Primaries object or None.
            """

    class _ColorRangeMeta(PropEnum, vs.ColorPrimaries):  # type: ignore
        def __new__(cls: type[ColorRange], value: ColorRangeT) -> ColorRange:  # type: ignore
            ...

        @overload
        @classmethod
        def from_param(  # type: ignore
            cls: type[ColorRange], value: None, func_except: FuncExceptT | None = None
        ) -> None:
            ...

        @overload
        @classmethod
        def from_param(  # type: ignore
            cls: type[ColorRange], value: int | ColorRange | ColorRangeT, func_except: FuncExceptT | None = None
        ) -> ColorRange:
            ...

        @overload
        @classmethod
        def from_param(  # type: ignore
            cls: type[ColorRange], value: int | ColorRange | ColorRangeT | None, func_except: FuncExceptT | None = None
        ) -> ColorRange | None:
            ...

        @classmethod
        def from_param(cls: Any, value: Any, func_except: Any = None) -> ColorRange | None:
            """
            Determine the ColorRange through a parameter.

            :param value:           Value or ColorRange object.
            :param func_except:     Exception function.

            :return:                ColorRange object or None.
            """

    class _ChromaLocationMeta(PropEnum, vs.ChromaLocation):  # type: ignore
        def __new__(cls: type[ChromaLocation], value: ChromaLocationT) -> ChromaLocation:  # type: ignore
            ...

        @overload
        @classmethod
        def from_param(  # type: ignore
            cls: type[ChromaLocation], value: None, func_except: FuncExceptT | None = None
        ) -> None:
            ...

        @overload
        @classmethod
        def from_param(  # type: ignore
            cls: type[ChromaLocation], value: int | ChromaLocation | ChromaLocationT,
            func_except: FuncExceptT | None = None
        ) -> ChromaLocation:
            ...

        @overload
        @classmethod
        def from_param(  # type: ignore
            cls: type[ChromaLocation], value: int | ChromaLocation | ChromaLocationT | None,
            func_except: FuncExceptT | None = None
        ) -> ChromaLocation | None:
            ...

        @classmethod
        def from_param(cls: Any, value: Any, func_except: Any = None) -> ChromaLocation | None:
            """
            Determine the ChromaLocation through a parameter.

            :param value:           Value or ChromaLocation object.
            :param func_except:     Exception function.

            :return:                ChromaLocation object or None.
            """

    class _FieldBasedMeta(PropEnum, vs.FieldBased):  # type: ignore
        def __new__(cls: type[FieldBased], value: FieldBasedT) -> FieldBased:  # type: ignore
            ...

        @overload
        @classmethod
        def from_param(  # type: ignore
            cls: type[FieldBased], value_or_tff: None, func_except: FuncExceptT | None = None
        ) -> None:
            ...

        @overload
        @classmethod
        def from_param(  # type: ignore
            cls: type[FieldBased], value_or_tff: int | FieldBasedT | bool, func_except: FuncExceptT | None = None
        ) -> FieldBased:
            ...

        @overload
        @classmethod
        def from_param(  # type: ignore
            cls: type[FieldBased], value_or_tff: int | FieldBasedT | bool | None, func_except: FuncExceptT | None = None
        ) -> FieldBased | None:
            ...

        @classmethod  # type: ignore
        def from_param(cls: Any, value: Any, func_except: Any = None) -> FieldBased | None:
            """
            Determine the type of field through a parameter.

            :param value_or_tff:    Value or FieldBased object.
                                    If it's bool, it specifies for wheter it's tff of bff.
            :param func_except:     Exception function.

            :return:                FieldBased object or None.
            """

        @classmethod
        def ensure_presence(
            cls, clip: vs.VideoNode, tff: bool | int | FieldBasedT | None, func: FuncExceptT | None = None
        ) -> vs.VideoNode:
            """@@PLACEHOLDER@@"""
else:
    _MatrixMeta = _TransferMeta = _PrimariesMeta = _ColorRangeMeta = PropEnum
    _ChromaLocationMeta = PropEnum

    class _FieldBasedMeta(PropEnum):
        @classmethod
        def ensure_presence(
            cls, clip: vs.VideoNode, tff: bool | int | FieldBased | None, func: FuncExceptT | None = None
        ) -> vs.VideoNode:
            value = cls.from_param(tff, func) or cls.from_video(clip, True)

            return clip.std.SetFieldBased(value.value)<|MERGE_RESOLUTION|>--- conflicted
+++ resolved
@@ -108,17 +108,14 @@
             ]
         })
 
-<<<<<<< HEAD
-    def as_string(self) -> str:
-        """@@PLACEHOLDER@@"""
-=======
     @property
     def pretty_string(self) -> str:
+        """@@PLACEHOLDER@@"""
         return capwords(self.string.replace('_', ' '))
 
     @property
     def string(self) -> str:
->>>>>>> 368fb7f2
+        """@@PLACEHOLDER@@"""
         return self._name_.lower()
 
     @classmethod
