--- conflicted
+++ resolved
@@ -177,11 +177,7 @@
         if isinstance(src, vs.FrameProps):
             raise exception('Can\'t determine {class_name} from FrameProps.', func, class_name=cls)
 
-<<<<<<< HEAD
-        if not all(hasattr(src, x) for x in ('width', 'height')):
-=======
         if all(hasattr(src, x) for x in ('width', 'height')):
->>>>>>> 733ebcca
             return cls.from_res(src)
 
     return cls(value)
