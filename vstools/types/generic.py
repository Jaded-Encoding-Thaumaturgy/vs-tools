--- conflicted
+++ resolved
@@ -33,16 +33,6 @@
 
 MISSING = MissingT()
 
-<<<<<<< HEAD
-# TODO update with types from vsrepo PR#186
-VideoPropT = Union[
-    int, Sequence[int],
-    float, Sequence[float],
-    str, Sequence[str],
-    vs.VideoNode, Sequence[vs.VideoNode],
-    vs.VideoFrame, Sequence[vs.VideoFrame],
-    Callable[..., Any], Sequence[Callable[..., Any]]
-=======
 
 DataType = Union[str, bytes, bytearray, SupportsString]
 
@@ -55,28 +45,22 @@
     SingleOrArr[vs.AudioNode],
     SingleOrArr[vs.AudioFrame],
     SingleOrArr['VSMapValueCallback[Any]']
->>>>>>> 6076066b
 ]
 """@@PLACEHOLDER@@ PLEASE REPORT THIS IF YOU SEE THIS"""
 
-<<<<<<< HEAD
-VideoFormatT = Union[int, vs.PresetFormat, vs.VideoFormat]
+BoundVSMapValue = TypeVar('BoundVSMapValue', bound=VSMapValue)
+"""@@PLACEHOLDER@@ PLEASE REPORT THIS IF YOU SEE THIS"""
+
+VSMapValueCallback = Callable[..., BoundVSMapValue]
+"""@@PLACEHOLDER@@ PLEASE REPORT THIS IF YOU SEE THIS"""
+
+VideoFormatT = Union[vs.PresetFormat, vs.VideoFormat]
 """@@PLACEHOLDER@@ PLEASE REPORT THIS IF YOU SEE THIS"""
 
 # TODO change to | when mypy fixes bug upstream
-HoldsVideoFormatT = Union[vs.VideoNode, vs.VideoFrame, vs.VideoFormat, vs.PresetFormat]
+HoldsVideoFormatT = Union[vs.VideoNode, vs.VideoFrame, vs.VideoFormat]
 """@@PLACEHOLDER@@ PLEASE REPORT THIS IF YOU SEE THIS"""
 
-=======
-BoundVSMapValue = TypeVar('BoundVSMapValue', bound=VSMapValue)
-
-VSMapValueCallback = Callable[..., BoundVSMapValue]
-
-VideoFormatT = Union[vs.PresetFormat, vs.VideoFormat]
-
-# TODO change to | when mypy fixes bug upstream
-HoldsVideoFormatT = Union[vs.VideoNode, vs.VideoFrame, vs.VideoFormat]
->>>>>>> 6076066b
 HoldsPropValueT = Union[vs.FrameProps, vs.VideoFrame, vs.AudioFrame, vs.VideoNode, vs.AudioNode]
 """@@PLACEHOLDER@@ PLEASE REPORT THIS IF YOU SEE THIS"""
 
