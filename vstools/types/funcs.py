from __future__ import annotations

from typing import TYPE_CHECKING, Any, Iterable, List, overload

import vapoursynth as vs

from .builtins import SupportsString

__all__ = [
    'StrList'
]


class StrList(List[SupportsString]):
    """@@PLACEHOLDER@@"""

    if TYPE_CHECKING:
        @overload
        def __init__(self, __iterable: Iterable[SupportsString | None] = []) -> None:
            ...

        @overload
        def __init__(self, __iterable: Iterable[Iterable[SupportsString | None] | None] = []) -> None:
            ...

        def __init__(self, __iterable: Any = []) -> None:
            ...

    @property
    def string(self) -> str:
<<<<<<< HEAD
        ...

    @string.getter
    def string(self) -> str:
=======
>>>>>>> 2af06d7e
        return self.to_str()

    def to_str(self, ref: vs.VideoNode | None = None) -> str:
        if ref:
            raise NotImplementedError
        return str(self)

    def __str__(self) -> str:
        from ..functions import flatten

        return ' '.join(
            filter(
                None,
                (str(x).strip() for x in flatten(self) if x is not None)  # type: ignore[var-annotated,arg-type]
            )
        )<|MERGE_RESOLUTION|>--- conflicted
+++ resolved
@@ -28,13 +28,6 @@
 
     @property
     def string(self) -> str:
-<<<<<<< HEAD
-        ...
-
-    @string.getter
-    def string(self) -> str:
-=======
->>>>>>> 2af06d7e
         return self.to_str()
 
     def to_str(self, ref: vs.VideoNode | None = None) -> str:
