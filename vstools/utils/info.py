--- conflicted
+++ resolved
@@ -104,12 +104,8 @@
     return clip, bits
 
 
-<<<<<<< HEAD
-def get_plane_sizes(frame: vs.VideoNode | vs.VideoFrame, /, planeno: int) -> tuple[int, int]:
+def get_plane_sizes(frame: vs.VideoNode | vs.VideoFrame, /, index: int) -> tuple[int, int]:
     """Get the size of a given clip's plane."""
-=======
-def get_plane_sizes(frame: vs.VideoNode | vs.VideoFrame, index: int, /) -> tuple[int, int]:
->>>>>>> f1ccc64e
     assert frame.format and frame.width
 
     width, height = frame.width, frame.height
