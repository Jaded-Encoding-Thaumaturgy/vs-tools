--- conflicted
+++ resolved
@@ -357,10 +357,8 @@
 
     @property
     def core(self) -> Core:
-<<<<<<< HEAD
         """The underlying VapourSynth Core instance."""
-
-        return _get_core(self)
+        return _get_core_with_cb(self)
 
     @property
     def proxied(self) -> CoreProxy:
@@ -369,12 +367,6 @@
         so it's safe to hold a reference of anything from this.
         """
 
-        core = _get_core(self)
-=======
-        return _get_core_with_cb(self)
-
-    @property
-    def proxied(self) -> CoreProxy:
         if self not in _objproxies:
             _objproxies[self] = {}
 
@@ -407,7 +399,6 @@
         _check_environment()
 
         env_id = get_current_environment().env_id
->>>>>>> 368fb7f2
 
         if env_id not in core_on_destroy_callbacks:
             core_on_destroy_callbacks[env_id] = {}
