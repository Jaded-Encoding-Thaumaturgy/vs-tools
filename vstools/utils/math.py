from __future__ import annotations

<<<<<<< HEAD
=======
from functools import partial
from math import ceil, log
from typing import Sequence

>>>>>>> 2af06d7e
from ..types import Nb

__all__ = [
    'clamp', 'clamp_arr',

    'cround',

    'mod_x', 'mod2', 'mod4', 'mod8',

    'next_power_of_y', 'next_power_of_2',

    'spline_coeff'
]


def clamp(val: Nb, min_val: Nb, max_val: Nb) -> Nb:
    """Faster max(min(value, max_val), min_val) "wrapper" """

    return min_val if val < min_val else max_val if val > max_val else val


def clamp_arr(vals: Sequence[Nb], min_val: Nb, max_val: Nb) -> list[Nb]:
    return [clamp(x, min_val, max_val) for x in vals]


def cround(x: float, *, eps: float = 1e-6) -> int:
    """Rounding function that accounts for float's imprecision."""

    return round(x + (eps if x > 0. else - eps))


def mod_x(val: int | float, x: int) -> int:
    """Force a value to be divisible by x (val % x == 0)."""

    return max(x * x, cround(val / x) * x)


def mod2(val: int | float) -> int:
    """Force a value to be mod 2"""

    return mod_x(val, x=2)


def mod4(val: int | float) -> int:
    """Force a value to be mod 4"""

    return mod_x(val, x=4)


def mod8(val: int | float) -> int:
    """Force a value to be mod 8"""

<<<<<<< HEAD
    return mod_x(val, x=8)
=======
mod8 = partial(mod_x, x=8)


def next_power_of_2(x: float) -> int:
    x = cround(x)

    if x == 0:
        return 1

    if x & (x - 1) == 0:
        return x

    while x & (x - 1) > 0:
        x &= (x - 1)

    return x << 1


def next_power_of_y(x: float, y: int) -> int:
    if x == 0:
        return 1

    return int(y ** ceil(log(x, y)))


def spline_coeff(
    x: int, coordinates: list[tuple[float, float]] = [
        (0, 0), (0.5, 0.1), (1, 0.6), (2, 0.9), (2.5, 1), (3, 1.1), (3.5, 1.15), (4, 1.2), (8, 1.25), (255, 1.5)
    ]
) -> float:
    length = len(coordinates)

    if length < 3:
        raise ValueError("coordinates require at least three pairs")

    px, py = zip(*coordinates)

    matrix = [[1.0] + [0.0] * length]

    for i in range(1, length - 1):
        p = [0.0] * (length + 1)

        p[i - 1] = px[i] - px[i - 1]
        p[i] = 2 * (px[i + 1] - px[i - 1])
        p[i + 1] = px[i + 1] - px[i]
        p[length] = 6 * (((py[i + 1] - py[i]) / p[i + 1]) - (py[i] - py[i - 1]) / p[i - 1])

        matrix.append(p)

    matrix += [([0.0] * (length - 1) + [1.0, 0.0])]

    for i in range(length):
        num = matrix[i][i]

        for j in range(length + 1):
            matrix[i][j] /= num

        for j in range(length):
            if i != j:
                a = matrix[j][i]

                for k in range(i, length + 1):
                    matrix[j][k] -= a * matrix[i][k]

    for i in range(length + 1):
        if x >= px[i] and x <= px[i + 1]:
            break

    j = i + 1

    h = px[j] - px[i]

    s = matrix[j][length] * float((x - px[i]) ** 3)
    s -= matrix[i][length] * float((x - px[j]) ** 3)

    s /= 6 * h

    s += (py[j] / h - h * matrix[j][length] / 6) * (x - px[i])
    s -= (py[i] / h - h * matrix[i][length] / 6) * (x - px[j])

    return s
>>>>>>> 2af06d7e
<|MERGE_RESOLUTION|>--- conflicted
+++ resolved
@@ -1,12 +1,9 @@
 from __future__ import annotations
 
-<<<<<<< HEAD
-=======
 from functools import partial
 from math import ceil, log
 from typing import Sequence
 
->>>>>>> 2af06d7e
 from ..types import Nb
 
 __all__ = [
@@ -59,10 +56,7 @@
 def mod8(val: int | float) -> int:
     """Force a value to be mod 8"""
 
-<<<<<<< HEAD
     return mod_x(val, x=8)
-=======
-mod8 = partial(mod_x, x=8)
 
 
 def next_power_of_2(x: float) -> int:
@@ -142,5 +136,4 @@
     s += (py[j] / h - h * matrix[j][length] / 6) * (x - px[i])
     s -= (py[i] / h - h * matrix[i][length] / 6) * (x - px[j])
 
-    return s
->>>>>>> 2af06d7e
+    return s