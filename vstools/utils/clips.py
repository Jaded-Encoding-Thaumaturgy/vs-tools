from __future__ import annotations

import inspect
from functools import partial, wraps
from typing import Any, Callable, Literal, TypeVar, cast, overload

from stgpytools import CustomValueError, FuncExceptT, KwargsT, T, fallback

from ..enums import (
    ChromaLocation, ChromaLocationT, ColorRange, ColorRangeT, FieldBased, FieldBasedT, Matrix, MatrixT, Primaries,
    PrimariesT, PropEnum, Transfer, TransferT
)
from ..functions import DitherType, check_variable, depth
from ..types import F_VD, HoldsVideoFormatT, VideoFormatT
from . import vs_proxy as vs
from .cache import DynamicClipsCache
from .info import get_depth
from .scale import scale_8bit

__all__ = [
    'finalize_clip',
    'finalize_output',
    'initialize_clip',
    'initialize_input',

    'ProcessVariableClip',
    'ProcessVariableResClip',
    'ProcessVariableFormatClip',
    'ProcessVariableResFormatClip'
]


def finalize_clip(
    clip: vs.VideoNode,
    bits: VideoFormatT | HoldsVideoFormatT | int | None = 10,
    clamp_tv_range: bool | None = None,
    dither_type: DitherType = DitherType.AUTO,
    *, func: FuncExceptT | None = None
) -> vs.VideoNode:
    """
    Finalize a clip for output to the encoder.

    :param clip:            Clip to output.
    :param bits:            Bitdepth to output to.
    :param clamp_tv_range:  Whether to clamp to tv range. If None, decide based on clip properties.
    :param dither_type:     Dithering used for the bitdepth conversion.
    :param func:            Function returned for custom error handling.
                            This should only be set by VS package developers.

    :return:                Dithered down and optionally clamped clip.
    """

    assert check_variable(clip, func or finalize_clip)

    if bits:
        clip = depth(clip, bits, dither_type=dither_type)

    if clamp_tv_range is None:
        try:
            clamp_tv_range = ColorRange.from_video(clip, strict=True).is_limited
        except Exception:
            clamp_tv_range = True

    if clamp_tv_range:
        low_luma, high_luma = scale_8bit(clip, 16), scale_8bit(clip, 235)
        low_chroma, high_chroma = scale_8bit(clip, 16, True), scale_8bit(clip, 240, True)

        if hasattr(vs.core, 'akarin'):
            clip = clip.akarin.Expr([
                f'x {low_luma} {high_luma} clamp', f'x {low_chroma} {high_chroma} clamp'
            ])
        else:
            clip = clip.std.Expr([
                f'x {low_luma} max {high_luma} min', f'x {low_chroma} max {high_chroma} min'
            ])

    return clip


@overload
def finalize_output(
    function: None = None, /, *, bits: int | None = 10,
    clamp_tv_range: bool = True, dither_type: DitherType = DitherType.AUTO, func: FuncExceptT | None = None
) -> Callable[[F_VD], F_VD] | F_VD:
    ...


@overload
def finalize_output(
    function: F_VD, /, *, bits: int | None = 10,
    clamp_tv_range: bool = True, dither_type: DitherType = DitherType.AUTO, func: FuncExceptT | None = None
) -> F_VD:
    ...


def finalize_output(
    function: F_VD | None = None, /, *, bits: int | None = 10,
    clamp_tv_range: bool = True, dither_type: DitherType = DitherType.AUTO, func: FuncExceptT | None = None
) -> Callable[[F_VD], F_VD] | F_VD:
    """Decorator implementation of finalize_clip."""

    if function is None:
        return cast(
            Callable[[F_VD], F_VD],
            partial(finalize_output, bits=bits, clamp_tv_range=clamp_tv_range, dither_type=dither_type, func=func)
        )

    @wraps(function)
    def _wrapper(*args: Any, **kwargs: Any) -> vs.VideoNode:
        assert function
        return finalize_clip(function(*args, **kwargs), bits, clamp_tv_range, dither_type, func=func)

    return cast(F_VD, _wrapper)


def initialize_clip(
    clip: vs.VideoNode, bits: int | None = None,
    matrix: MatrixT | None = None,
    transfer: TransferT | None = None,
    primaries: PrimariesT | None = None,
    chroma_location: ChromaLocationT | None = None,
    color_range: ColorRangeT | None = None,
    field_based: FieldBasedT | None = None,
    strict: bool = False,
    dither_type: DitherType = DitherType.AUTO, *, func: FuncExceptT | None = None
) -> vs.VideoNode:
    """
    Initialize a clip with default props.

    It is HIGHLY recommended to always use this function at the beginning of your scripts!

    :param clip:            Clip to initialize.
<<<<<<< HEAD
    :param bits:            Bitdepth to dither to. If None, no dithering is applied.
=======
    :param bits:            Bits to dither to.
                            - If 0, no dithering is applied.
                            - If None, 16 if bit depth is lower than it, else leave untouched.
                            - If positive integer, dither to that bitdepth.
>>>>>>> 7b0e31fa
    :param matrix:          Matrix property to set. If None, tries to get the Matrix from existing props.
                            If no props are set or Matrix=2, guess from the video resolution.
    :param transfer:        Transfer property to set. If None, tries to get the Transfer from existing props.
                            If no props are set or Transfer=2, guess from the video resolution.
    :param primaries:       Primaries property to set. If None, tries to get the Primaries from existing props.
                            If no props are set or Primaries=2, guess from the video resolution.
    :param chroma_location: ChromaLocation prop to set. If None, tries to get the ChromaLocation from existing props.
                            If no props are set, guess from the video resolution.
    :param color_range:     ColorRange prop to set. If None, tries to get the ColorRange from existing props.
                            If no props are set, assume Limited Range.
    :param field_based:     FieldBased prop to set. If None, tries to get the FieldBased from existing props.
                            If no props are set, assume PROGRESSIVE.
    :param strict:          Whether to be strict about existing properties.
                            If True, throws an exception if certain frame properties are not found.
    :param dither_type:     Dithering used for the bitdepth conversion.
    :param func:            Function returned for custom error handling.
                            This should only be set by VS package developers.

    :return:                Clip with relevant frame properties set, and optionally dithered up to 16 bits by default.
    """

    func = fallback(func, initialize_clip)  # type: ignore

    values: list[tuple[type[PropEnum], Any]] = [
        (Matrix, matrix),
        (Transfer, transfer),
        (Primaries, primaries),
        (ChromaLocation, chroma_location),
        (ColorRange, color_range),
        (FieldBased, field_based)
    ]

    clip = PropEnum.ensure_presences(clip, [
        (cls if strict else cls.from_video(clip, False, func)) if value is None else cls.from_param(value, func)
        for cls, value in values
    ], func)

    if bits is None:
        bits = max(get_depth(clip), 16)
    elif bits <= 0:
        return clip

    return depth(clip, bits, dither_type=dither_type)


@overload
def initialize_input(
    function: None = None, /, *, bits: int | None = 16,
    matrix: MatrixT | None = None,
    transfer: TransferT | None = None,
    primaries: PrimariesT | None = None,
    chroma_location: ChromaLocationT | None = None,
    color_range: ColorRangeT | None = None,
    field_based: FieldBasedT | None = None,
    dither_type: DitherType = DitherType.AUTO,
    func: FuncExceptT | None = None
) -> Callable[[F_VD], F_VD]:
    ...


@overload
def initialize_input(
    function: F_VD, /, *, bits: int | None = 16,
    matrix: MatrixT | None = None,
    transfer: TransferT | None = None,
    primaries: PrimariesT | None = None,
    chroma_location: ChromaLocationT | None = None,
    color_range: ColorRangeT | None = None,
    field_based: FieldBasedT | None = None,
    strict: bool = False,
    dither_type: DitherType = DitherType.AUTO, func: FuncExceptT | None = None
) -> F_VD:
    ...


def initialize_input(
    function: F_VD | None = None, /, *, bits: int | None = 16,
    matrix: MatrixT | None = None,
    transfer: TransferT | None = None,
    primaries: PrimariesT | None = None,
    chroma_location: ChromaLocationT | None = None,
    color_range: ColorRangeT | None = None,
    field_based: FieldBasedT | None = None,
    strict: bool = False,
    dither_type: DitherType = DitherType.AUTO, func: FuncExceptT | None = None
) -> Callable[[F_VD], F_VD] | F_VD:
    """
    Decorator implementation of ``initialize_clip``
    """

    init_args = dict[str, Any](
        bits=bits,
        matrix=matrix, transfer=transfer, primaries=primaries,
        chroma_location=chroma_location, color_range=color_range,
        field_based=field_based, strict=strict, dither_type=dither_type, func=func
    )

    if function is None:
        return cast(Callable[[F_VD], F_VD], partial(initialize_input, **init_args))

    @wraps(function)
    def _wrapper(*args: Any, **kwargs: Any) -> vs.VideoNode:
        assert function

        args_l = list(args)
        for i, obj in enumerate(args_l):
            if isinstance(obj, vs.VideoNode):
                args_l[i] = initialize_clip(obj, **init_args)
                return function(*args_l, **kwargs)

        kwargs2 = kwargs.copy()
        for name, obj in kwargs2.items():
            if isinstance(obj, vs.VideoNode):
                kwargs2[name] = initialize_clip(obj, **init_args)
                return function(*args, **kwargs2)

        for name, param in inspect.signature(function).parameters.items():
            if param.default is not inspect.Parameter.empty and isinstance(param.default, vs.VideoNode):
                return function(*args, **kwargs2 | {name: initialize_clip(param.default, **init_args)})

        raise CustomValueError(
            'No VideoNode found in positional, keyword, nor default arguments!', func or initialize_input
        )

    return cast(F_VD, _wrapper)


class ProcessVariableClip(DynamicClipsCache[T]):
    def __init__(
        self, clip: vs.VideoNode,
        out_dim: tuple[int, int] | Literal[False] | None = None,
        out_fmt: int | vs.VideoFormat | Literal[False] | None = None,
        cache_size: int = 10
    ) -> None:
        bk_args = KwargsT(length=clip.num_frames, keep=True)

        if out_dim is None:
            out_dim = (clip.width, clip.height)

        if out_fmt is None:
            out_fmt = clip.format or False

        if out_dim is not False and 0 in out_dim:
            out_dim = False

        if out_dim is False:
            bk_args.update(width=8, height=8, varsize=True)
        else:
            bk_args.update(width=out_dim[0], height=out_dim[1])

        if out_fmt is False:
            bk_args.update(format=vs.GRAY8, varformat=True)
        else:
            bk_args.update(format=out_fmt)  # type: ignore

        super().__init__(cache_size)

        self.clip, self.out = clip, clip.std.BlankClip(**bk_args)

    def eval_clip(self) -> vs.VideoNode:
        if self.out.format and (0 not in (self.out.width, self.out.height)):
            try:
                return self.get_clip(self.get_key(self.clip))  # type: ignore
            except Exception:
                ...

        return self.out.std.FrameEval(lambda n, f: self[self.get_key(f)], self.clip)

    def get_clip(self, key: T) -> vs.VideoNode:
        return self.process(self.normalize(self.clip, key))

    @classmethod
    def from_clip(
        cls: type[ProcVarClipSelf],
        clip: vs.VideoNode
    ) -> vs.VideoNode:
        return cls(clip).eval_clip()

    @classmethod
    def from_func(
        cls: type[ProcVarClipSelf],
        clip: vs.VideoNode,
        func: Callable[[vs.VideoNode], vs.VideoNode],
        out_dim: tuple[int, int] | Literal[False] | None = None,
        out_fmt: int | vs.VideoFormat | Literal[False] | None = None,
        cache_size: int = 10
    ) -> vs.VideoNode:
        class _inner(cls):  # type: ignore
            process = staticmethod(func)

        return _inner(clip, out_dim, out_fmt, cache_size).eval_clip()  # type: ignore

    def get_key(self, frame: vs.VideoFrame) -> T:
        raise NotImplementedError

    def normalize(self, clip: vs.VideoNode, cast_to: T) -> vs.VideoNode:
        raise NotImplementedError

    def process(self, clip: vs.VideoNode) -> vs.VideoNode:
        return clip


ProcVarClipSelf = TypeVar('ProcVarClipSelf', bound=ProcessVariableClip)  # type: ignore


class ProcessVariableResClip(ProcessVariableClip[tuple[int, int]]):
    def get_key(self, frame: vs.VideoFrame) -> tuple[int, int]:
        return (frame.width, frame.height)

    def normalize(self, clip: vs.VideoNode, cast_to: tuple[int, int]) -> vs.VideoNode:
        return clip.std.RemoveFrameProps().resize.Point(*cast_to).std.CopyFrameProps(clip)


class ProcessVariableFormatClip(ProcessVariableClip[vs.VideoFormat]):
    def get_key(self, frame: vs.VideoFrame) -> vs.VideoFormat:
        return frame.format

    def normalize(self, clip: vs.VideoNode, cast_to: vs.VideoFormat) -> vs.VideoNode:
        return clip.std.RemoveFrameProps().resize.Point(format=cast_to).std.CopyFrameProps(clip)  # type: ignore


class ProcessVariableResFormatClip(ProcessVariableClip[tuple[int, int, vs.VideoFormat]]):
    def get_key(self, frame: vs.VideoFrame) -> tuple[int, int, vs.VideoFormat]:
        return (frame.width, frame.height, frame.format)

    def normalize(self, clip: vs.VideoNode, cast_to: tuple[int, int, vs.VideoFormat]) -> vs.VideoNode:
        return clip.std.RemoveFrameProps().resize.Point(*cast_to).std.CopyFrameProps(clip)  # type: ignore<|MERGE_RESOLUTION|>--- conflicted
+++ resolved
@@ -130,14 +130,10 @@
     It is HIGHLY recommended to always use this function at the beginning of your scripts!
 
     :param clip:            Clip to initialize.
-<<<<<<< HEAD
-    :param bits:            Bitdepth to dither to. If None, no dithering is applied.
-=======
     :param bits:            Bits to dither to.
                             - If 0, no dithering is applied.
                             - If None, 16 if bit depth is lower than it, else leave untouched.
                             - If positive integer, dither to that bitdepth.
->>>>>>> 7b0e31fa
     :param matrix:          Matrix property to set. If None, tries to get the Matrix from existing props.
                             If no props are set or Matrix=2, guess from the video resolution.
     :param transfer:        Transfer property to set. If None, tries to get the Transfer from existing props.
