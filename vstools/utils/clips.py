from __future__ import annotations

import inspect
from functools import partial, wraps
from typing import Any, Callable, Concatenate, cast, overload

from ..enums import (
    ChromaLocation, ChromaLocationT, ColorRange, ColorRangeT, FieldBased, FieldBasedT, Matrix, MatrixT, Primaries,
    PrimariesT, PropEnum, Transfer, TransferT
)
from ..exceptions import CustomValueError, InvalidColorFamilyError
<<<<<<< HEAD
from ..functions import check_variable, depth, fallback, get_y, join
from ..types import F_VD, FuncExceptT, HoldsVideoFormatT, P, VideoFormatT
=======
from ..functions import check_variable, depth, fallback, get_y, join, DitherType
from ..types import F_VD, FuncExceptT, HoldsVideoFormatT, P
>>>>>>> c9c037c2
from . import vs_proxy as vs
from .info import get_video_format, get_w
from .scale import scale_8bit

__all__ = [
    'finalize_clip',
    'finalize_output',
    'initialize_clip',
    'initialize_input',
    'chroma_injector',
    'allow_variable_clip'
]


def finalize_clip(
<<<<<<< HEAD
    clip: vs.VideoNode,
    bits: VideoFormatT | HoldsVideoFormatT | int | None = 10,
    clamp_tv_range: bool | None = None,
    *, func: FuncExceptT | None = None
=======
    clip: vs.VideoNode, bits: int | None = 10, clamp_tv_range: bool = True,
    dither_type: DitherType = DitherType.AUTO, *, func: FuncExceptT | None = None
>>>>>>> c9c037c2
) -> vs.VideoNode:
    """
    Finalize a clip for output to the encoder.

    :param clip:            Clip to output.
<<<<<<< HEAD
    :param bits:            Bitdepth to output to.
    :param clamp_tv_range:  Whether to clamp to tv range. If None, decide based on clip properties.
=======
    :param bits:            Output bits.
    :param clamp_tv_range:  Whether to clamp to tv range.
    :param dither_type:     Dithering used for the bitdepth conversion.
>>>>>>> c9c037c2
    :param func:            Optional function this was called from.

    :return:                Dithered down and optionally clamped clip.
    """

    assert check_variable(clip, func or finalize_clip)

    if bits:
<<<<<<< HEAD
        clip = depth(clip, bits)

    if clamp_tv_range is None:
        try:
            clamp_tv_range = ColorRange.from_video(clip, strict=True).is_limited
        except Exception:
            clamp_tv_range = True
=======
        clip = depth(clip, bits, dither_type=dither_type)
    else:
        bits = get_depth(clip)
>>>>>>> c9c037c2

    if clamp_tv_range:
        low_luma, high_luma = scale_8bit(clip, 16), scale_8bit(clip, 235)
        low_chroma, high_chroma = scale_8bit(clip, 16, True), scale_8bit(clip, 240, True)

        if hasattr(vs.core, 'akarin'):
            clip = clip.akarin.Expr([
                f'x {low_luma} {high_luma} clamp', f'x {low_chroma} {high_chroma} clamp'
            ])
        else:
            clip = clip.std.Expr([
                f'x {low_luma} max {high_luma} min', f'x {low_chroma} max {high_chroma} min'
            ])

    return clip


@overload
def finalize_output(
    function: None = None, /, *, bits: int | None = 10,
    clamp_tv_range: bool = True, dither_type: DitherType = DitherType.AUTO, func: FuncExceptT | None = None
) -> Callable[[F_VD], F_VD] | F_VD:
    ...


@overload
def finalize_output(
    function: F_VD, /, *, bits: int | None = 10,
    clamp_tv_range: bool = True, dither_type: DitherType = DitherType.AUTO, func: FuncExceptT | None = None
) -> F_VD:
    ...


def finalize_output(
    function: F_VD | None = None, /, *, bits: int | None = 10,
    clamp_tv_range: bool = True, dither_type: DitherType = DitherType.AUTO, func: FuncExceptT | None = None
) -> Callable[[F_VD], F_VD] | F_VD:
    """Decorator implementation of finalize_clip."""

    if function is None:
        return cast(
            Callable[[F_VD], F_VD],
            partial(finalize_output, bits=bits, clamp_tv_range=clamp_tv_range, dither_type=dither_type, func=func)
        )

    @wraps(function)
    def _wrapper(*args: Any, **kwargs: Any) -> vs.VideoNode:
        assert function
        return finalize_clip(function(*args, **kwargs), bits, clamp_tv_range, dither_type, func=func)

    return cast(F_VD, _wrapper)


def initialize_clip(
    clip: vs.VideoNode, bits: int | None = 16,
    matrix: MatrixT | None = None,
    transfer: TransferT | None = None,
    primaries: PrimariesT | None = None,
    chroma_location: ChromaLocationT | None = None,
    color_range: ColorRangeT | None = None,
    field_based: FieldBasedT | None = None,
    strict: bool = False,
    dither_type: DitherType = DitherType.AUTO, *, func: FuncExceptT | None = None
) -> vs.VideoNode:
    """
    Initialize a clip with default props.

    :param clip:            Clip to initialize.
    :param bits:            Bits to dither to. If None, no dithering is applied.
    :param matrix:          Matrix property to set. If None, tries to get the Matrix from existing props.
                            If no props are set or Matrix=2, guess from the video resolution.
    :param transfer:        Transfer property to set. If None, tries to get the Transfer from existing props.
                            If no props are set or Transfer=2, guess from the video resolution.
    :param primaries:       Primaries property to set. If None, tries to get the Primaries from existing props.
                            If no props are set or Primaries=2, guess from the video resolution.
    :param chroma_location: ChromaLocation prop to set. If None, tries to get the ChromaLocation from existing props.
                            If no props are set, guess from the video resolution.
    :param color_range:     ColorRange prop to set. If None, tries to get the ColorRange from existing props.
                            If no props are set, assume Limited Range.
    :param field_based:     FieldBased prop to set. If None, tries to get the FieldBased from existing props.
    :param strict:          Whether to be strict about existing properties.
                            If True, throws an exception if certain frame properties are not found.
    :param dither_type:     Dithering used for the bitdepth conversion.
    :param func:            Optional function this was called from.

    :return:                Clip with relevant frame properties set, and optionally dithered up to 16 bits.
    """

    func = fallback(func, initialize_clip)  # type: ignore

    values: list[tuple[type[PropEnum], Any]] = [
        (Matrix, matrix),
        (Transfer, transfer),
        (Primaries, primaries),
        (ChromaLocation, chroma_location),
        (ColorRange, color_range),
        (FieldBased, field_based)
    ]

    clip = PropEnum.ensure_presences(clip, [
        (cls if strict else cls.from_video(clip, False, func)) if value is None else cls.from_param(value, func)
        for cls, value in values
    ], func)

    if bits is None:
        return clip

    return depth(clip, bits, dither_type=dither_type)


@overload
def initialize_input(
    function: None = None, /, *, bits: int | None = 16,
    matrix: MatrixT | None = None,
    transfer: TransferT | None = None,
    primaries: PrimariesT | None = None,
    chroma_location: ChromaLocationT | None = None,
    color_range: ColorRangeT | None = None,
    field_based: FieldBasedT | None = None,
    dither_type: DitherType = DitherType.AUTO,
    func: FuncExceptT | None = None
) -> Callable[[F_VD], F_VD]:
    ...


@overload
def initialize_input(
    function: F_VD, /, *, bits: int | None = 16,
    matrix: MatrixT | None = None,
    transfer: TransferT | None = None,
    primaries: PrimariesT | None = None,
    chroma_location: ChromaLocationT | None = None,
    color_range: ColorRangeT | None = None,
    field_based: FieldBasedT | None = None,
    strict: bool = False,
    dither_type: DitherType = DitherType.AUTO, func: FuncExceptT | None = None
) -> F_VD:
    ...


def initialize_input(
    function: F_VD | None = None, /, *, bits: int | None = 16,
    matrix: MatrixT | None = None,
    transfer: TransferT | None = None,
    primaries: PrimariesT | None = None,
    chroma_location: ChromaLocationT | None = None,
    color_range: ColorRangeT | None = None,
    field_based: FieldBasedT | None = None,
    strict: bool = False,
    dither_type: DitherType = DitherType.AUTO, func: FuncExceptT | None = None
) -> Callable[[F_VD], F_VD] | F_VD:
    """
    Decorator implementation of ``initialize_clip``
    """

    init_args = dict[str, Any](
        bits=bits,
        matrix=matrix, transfer=transfer, primaries=primaries,
        chroma_location=chroma_location, color_range=color_range,
        field_based=field_based, strict=strict, dither_type=dither_type, func=func
    )

    if function is None:
        return cast(Callable[[F_VD], F_VD], partial(initialize_input, **init_args))

    @wraps(function)
    def _wrapper(*args: Any, **kwargs: Any) -> vs.VideoNode:
        assert function

        args_l = list(args)
        for i, obj in enumerate(args_l):
            if isinstance(obj, vs.VideoNode):
                args_l[i] = initialize_clip(obj, **init_args)
                return function(*args_l, **kwargs)

        kwargs2 = kwargs.copy()
        for name, obj in kwargs2.items():
            if isinstance(obj, vs.VideoNode):
                kwargs2[name] = initialize_clip(obj, **init_args)
                return function(*args, **kwargs2)

        for name, param in inspect.signature(function).parameters.items():
            if param.default is not inspect.Parameter.empty and isinstance(param.default, vs.VideoNode):
                return function(*args, **kwargs2 | {name: initialize_clip(param.default, **init_args)})

        raise CustomValueError(
            'No VideoNode found in positional, keyword nor default arguments!', func or initialize_input
        )

    return cast(F_VD, _wrapper)


@overload
def chroma_injector(
    function: None = None, *,
    scaler: Callable[[vs.VideoNode, int, int, int], vs.VideoNode] = vs.core.lazy.resize.Bicubic,
    func: FuncExceptT | None = None
) -> Callable[[F_VD], F_VD]:
    ...


@overload
def chroma_injector(
    function: F_VD, *,
    scaler: Callable[[vs.VideoNode, int, int, int], vs.VideoNode] = vs.core.lazy.resize.Bicubic,
    func: FuncExceptT | None = None
) -> F_VD:
    ...


def chroma_injector(
    function: F_VD | None = None, *,
    scaler: Callable[[vs.VideoNode, int, int, int], vs.VideoNode] = vs.core.lazy.resize.Bicubic,
    func: FuncExceptT | None = None
) -> Callable[[F_VD], F_VD] | F_VD:
    """Separate luma and chroma, pass luma to the decorated function, and merge optionally scaled chroma after."""

    if function is None:
        return cast(
            Callable[[F_VD], F_VD],
            partial(chroma_injector, scaler=scaler, func=func)
        )

    @wraps(function)
    def inner(_chroma: vs.VideoNode, clip: vs.VideoNode, *args: Any, **kwargs: Any) -> vs.VideoNode:
        assert function

        _cached_clips = dict[str, vs.VideoNode]()

        def upscale_chroma(n: int, f: vs.VideoFrame) -> vs.VideoNode:
            key = f'{f.width}_{f.height}_{f.format.id}'

            if key not in _cached_clips:
                fmt = vs.core.query_video_format(
                    vs.YUV, f.format.sample_type, f.format.bits_per_sample
                ) if out_fmt is None else out_fmt

                _cached_clips[key] = join(
                    y.resize.Point(f.width, f.height, f.format.id),
                    scaler(_chroma, f.width, f.height, fmt.id),
                    vs.YUV
                )

            return _cached_clips[key]

        fmt = get_video_format(clip)
        out_fmt: vs.VideoFormat | None = None

        if clip.format is not None:
            InvalidColorFamilyError.check(clip, (vs.GRAY, vs.YUV), func or chroma_injector)

            in_fmt = vs.core.query_video_format(vs.GRAY, fmt.sample_type, fmt.bits_per_sample)
            out_fmt = vs.core.query_video_format(vs.YUV, fmt.sample_type, fmt.bits_per_sample)

            y = allow_variable_clip(get_y, format=in_fmt)(clip)
        else:
            y = allow_variable_clip(get_y)(clip)

        if y.width != 0 and y.height != 0 and out_fmt is not None:
            clip_in = join(y, scaler(_chroma, y.width, y.height, out_fmt.id), vs.YUV)
        else:
            clip_in = (
                y.resize.Point(format=out_fmt.id) if out_fmt is not None else y
            ).std.FrameEval(upscale_chroma, y)

        result = function(clip_in, *args, **kwargs)

        if result.format is None:
            return allow_variable_clip(get_y)(result)

        InvalidColorFamilyError.check(
            result, (vs.GRAY, vs.YUV), chroma_injector,
            'Can only decorate function returning clips having {correct} color family!'
        )

        if result.format.color_family == vs.GRAY:
            return result

        res_fmt = vs.core.query_video_format(
            vs.GRAY, result.format.sample_type, result.format.bits_per_sample
        )

        return allow_variable_clip(get_y, format=res_fmt)(result)

    return cast(F_VD, inner)


@overload
def allow_variable_clip(
    function: None = None,
    width: int | None = None, height: int | None = None, format: int | HoldsVideoFormatT | None = None,
    func: FuncExceptT | None = None
) -> Callable[
    [Callable[Concatenate[vs.VideoNode, P], vs.VideoNode]],
    Callable[Concatenate[vs.VideoNode, P], vs.VideoNode]
]:
    ...


@overload
def allow_variable_clip(
    function: Callable[Concatenate[vs.VideoNode, P], vs.VideoNode],
    width: int | None = None, height: int | None = None, format: int | HoldsVideoFormatT | None = None,
    func: FuncExceptT | None = None
) -> Callable[Concatenate[vs.VideoNode, P], vs.VideoNode]:
    ...


def allow_variable_clip(
    function: Callable[Concatenate[vs.VideoNode, P], vs.VideoNode] | None = None,
    width: int | None = None, height: int | None = None, format: int | HoldsVideoFormatT | None = None,
    func: FuncExceptT | None = None
) -> Callable[
    [Callable[Concatenate[vs.VideoNode, P], vs.VideoNode]],
    Callable[Concatenate[vs.VideoNode, P], vs.VideoNode]
] | Callable[Concatenate[vs.VideoNode, P], vs.VideoNode]:
    """Process a variable clip as a bunch of cached constant clips."""

    if function is None:
        return cast(
            Callable[
                [Callable[Concatenate[vs.VideoNode, P], vs.VideoNode]],
                Callable[Concatenate[vs.VideoNode, P], vs.VideoNode]
            ], partial(chroma_injector, width=width, height=height, format=format, func=func)
        )

    wrapped_function = function

    out_fmt = None if format is None else get_video_format(format).id

    if height is not None and width:
        width = get_w(height, )

    @wraps(function)
    def inner2(clip: vs.VideoNode, *args: P.args, **kwargs: P.kwargs) -> vs.VideoNode:
        if out_fmt:
            clip_out = clip.resize.Point(format=out_fmt)

            def frameeval_wrapper(n: int, f: vs.VideoFrame) -> vs.VideoNode:
                return wrapped_function(
                    clip.resize.Point(f.width, f.height, f.format.id), *args, **kwargs
                ).resize.Point(format=out_fmt)
        else:
            clip_out = clip

            def frameeval_wrapper(n: int, f: vs.VideoFrame) -> vs.VideoNode:
                return wrapped_function(
                    clip.resize.Point(f.width, f.height, f.format.id), *args, **kwargs
                )

        if width is not None or height is not None:
            clip_out = clip_out.resize.Point(
                width or clip_out.width, height or clip_out.height
            )

        return vs.core.std.FrameEval(clip_out, frameeval_wrapper, clip)

    return cast(Callable[Concatenate[vs.VideoNode, P], vs.VideoNode], inner2)<|MERGE_RESOLUTION|>--- conflicted
+++ resolved
@@ -9,13 +9,8 @@
     PrimariesT, PropEnum, Transfer, TransferT
 )
 from ..exceptions import CustomValueError, InvalidColorFamilyError
-<<<<<<< HEAD
-from ..functions import check_variable, depth, fallback, get_y, join
-from ..types import F_VD, FuncExceptT, HoldsVideoFormatT, P, VideoFormatT
-=======
 from ..functions import check_variable, depth, fallback, get_y, join, DitherType
 from ..types import F_VD, FuncExceptT, HoldsVideoFormatT, P
->>>>>>> c9c037c2
 from . import vs_proxy as vs
 from .info import get_video_format, get_w
 from .scale import scale_8bit
@@ -31,28 +26,17 @@
 
 
 def finalize_clip(
-<<<<<<< HEAD
     clip: vs.VideoNode,
     bits: VideoFormatT | HoldsVideoFormatT | int | None = 10,
     clamp_tv_range: bool | None = None,
     *, func: FuncExceptT | None = None
-=======
-    clip: vs.VideoNode, bits: int | None = 10, clamp_tv_range: bool = True,
-    dither_type: DitherType = DitherType.AUTO, *, func: FuncExceptT | None = None
->>>>>>> c9c037c2
 ) -> vs.VideoNode:
     """
     Finalize a clip for output to the encoder.
 
     :param clip:            Clip to output.
-<<<<<<< HEAD
     :param bits:            Bitdepth to output to.
     :param clamp_tv_range:  Whether to clamp to tv range. If None, decide based on clip properties.
-=======
-    :param bits:            Output bits.
-    :param clamp_tv_range:  Whether to clamp to tv range.
-    :param dither_type:     Dithering used for the bitdepth conversion.
->>>>>>> c9c037c2
     :param func:            Optional function this was called from.
 
     :return:                Dithered down and optionally clamped clip.
@@ -61,7 +45,6 @@
     assert check_variable(clip, func or finalize_clip)
 
     if bits:
-<<<<<<< HEAD
         clip = depth(clip, bits)
 
     if clamp_tv_range is None:
@@ -69,11 +52,6 @@
             clamp_tv_range = ColorRange.from_video(clip, strict=True).is_limited
         except Exception:
             clamp_tv_range = True
-=======
-        clip = depth(clip, bits, dither_type=dither_type)
-    else:
-        bits = get_depth(clip)
->>>>>>> c9c037c2
 
     if clamp_tv_range:
         low_luma, high_luma = scale_8bit(clip, 16), scale_8bit(clip, 235)
