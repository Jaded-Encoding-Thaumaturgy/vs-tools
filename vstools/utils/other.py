--- conflicted
+++ resolved
@@ -13,11 +13,6 @@
     # if the user called with these scripts
     or os.path.basename(sys.argv[0]) in ['sphinx-build', 'sphinx-build.exe']
     # in conf.py you can do builtins.__sphinx_build__ = True to be 100% sure
-<<<<<<< HEAD
-    or ('__sphinx_build__' in builtins and builtins.__sphinx_build__)
-)
-"""@@PLACEHOLDER@@"""
-=======
     or (hasattr(builtins, '__sphinx_build__') and builtins.__sphinx_build__)
 )
->>>>>>> 2af06d7e
+"""@@PLACEHOLDER@@"""